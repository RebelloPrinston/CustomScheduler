--- conflicted
+++ resolved
@@ -2265,9 +2265,5 @@
 }
 
 if [[ "${BASH_SOURCE[0]}" == "${0}" ]]; then
-<<<<<<< HEAD
-   main "${@}"
-=======
   main "${@}"
->>>>>>> b04f83dc
 fi