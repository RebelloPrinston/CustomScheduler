--- conflicted
+++ resolved
@@ -85,7 +85,7 @@
 
   # Golang
   - name: "golang: upstream version"
-    version: 1.17.1
+    version: 1.17
     refPaths:
     - path: build/build-image/cross/VERSION
     - path: cluster/addons/fluentd-elasticsearch/es-image/Dockerfile
@@ -108,19 +108,19 @@
       match: minimum_go_version=go([0-9]+\.[0-9]+)
 
   - name: "golang: etcd release version"
-    version: 1.16.8
+    version: 1.16.7
     refPaths:
     - path: cluster/images/etcd/Makefile
       match: 'GOLANG_VERSION\?=\d+.\d+(alpha|beta|rc)?\.?(\d+)?'
 
   - name: "k8s.gcr.io/kube-cross: dependents"
-    version: v1.23.0-go1.17.1-bullseye.1
+    version: v1.23.0-go1.17-buster.0
     refPaths:
     - path: build/build-image/cross/VERSION
 
   # Base images
   - name: "k8s.gcr.io/debian-base: dependents"
-    version: bullseye-v1.0.0
+    version: buster-v1.9.0
     refPaths:
     - path: cluster/images/etcd/Makefile
       match: BASEIMAGE\?\=k8s\.gcr\.io\/build-image\/debian-base:[a-zA-Z]+\-v((([0-9]+)\.([0-9]+)\.([0-9]+)(?:-([0-9a-zA-Z-]+(?:\.[0-9a-zA-Z-]+)*))?)(?:\+([0-9a-zA-Z-]+(?:\.[0-9a-zA-Z-]+)*))?)
@@ -136,11 +136,7 @@
       match: BASE_IMAGE_VERSION\?=
 
   - name: "k8s.gcr.io/debian-iptables: dependents"
-<<<<<<< HEAD
-    version: bullseye-v1.0.0
-=======
     version: buster-v1.6.7
->>>>>>> 0d24dd20
     refPaths:
     - path: build/common.sh
       match: __default_debian_iptables_version=
@@ -148,7 +144,7 @@
       match: configs\[DebianIptables\] = Config{list\.BuildImageRegistry, "debian-iptables", "[a-zA-Z]+\-v((([0-9]+)\.([0-9]+)\.([0-9]+)(?:-([0-9a-zA-Z-]+(?:\.[0-9a-zA-Z-]+)*))?)(?:\+([0-9a-zA-Z-]+(?:\.[0-9a-zA-Z-]+)*))?)"}
 
   - name: "k8s.gcr.io/go-runner: dependents"
-    version: v2.3.1-go1.17.1-bullseye.0
+    version: v2.3.1-go1.17-buster.0
     refPaths:
     - path: build/common.sh
       match: __default_go_runner_version=
@@ -160,7 +156,7 @@
       match: TAG\s*\?=
 
   - name: "k8s.gcr.io/pause: dependents"
-    version: 3.6
+    version: 3.5
     refPaths:
     - path: cmd/kubeadm/app/constants/constants.go
       match: PauseVersion\s+=
@@ -212,7 +208,7 @@
       match: configs\[Pause\] = Config{list\.GcRegistry, "pause", "\d+\.\d+(.\d+)?"}
 
   - name: "k8s.gcr.io/setcap: dependents"
-    version: bullseye-v1.0.0
+    version: buster-v2.0.4
     refPaths:
     - path: build/common.sh
       match: __default_setcap_version=
