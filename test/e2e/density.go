--- conflicted
+++ resolved
@@ -34,8 +34,6 @@
 	. "github.com/onsi/gomega"
 )
 
-<<<<<<< HEAD
-=======
 // Convenient wrapper around listing pods supporting retries.
 func listPods(c *client.Client, namespace string, label labels.Selector) (*api.PodList, error) {
 	maxRetries := 4
@@ -49,7 +47,6 @@
 	return pods, err
 }
 
->>>>>>> 0232888a
 // Delete a Replication Controller and all pods it spawned
 func DeleteRC(c *client.Client, ns, name string) error {
 	rc, err := c.ReplicationControllers(ns).Get(name)
