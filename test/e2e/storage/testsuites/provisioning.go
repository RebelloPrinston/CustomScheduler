/*
Copyright 2018 The Kubernetes Authors.

Licensed under the Apache License, Version 2.0 (the "License");
you may not use this file except in compliance with the License.
You may obtain a copy of the License at

    http://www.apache.org/licenses/LICENSE-2.0

Unless required by applicable law or agreed to in writing, software
distributed under the License is distributed on an "AS IS" BASIS,
WITHOUT WARRANTIES OR CONDITIONS OF ANY KIND, either express or implied.
See the License for the specific language governing permissions and
limitations under the License.
*/

package testsuites

import (
	"fmt"
	"time"

	. "github.com/onsi/ginkgo"
	. "github.com/onsi/gomega"

	apierrs "k8s.io/apimachinery/pkg/api/errors"
	"k8s.io/apimachinery/pkg/api/resource"

	"k8s.io/api/core/v1"
	storage "k8s.io/api/storage/v1"
	metav1 "k8s.io/apimachinery/pkg/apis/meta/v1"
	clientset "k8s.io/client-go/kubernetes"
	"k8s.io/kubernetes/test/e2e/framework"
	"k8s.io/kubernetes/test/e2e/storage/testpatterns"
	imageutils "k8s.io/kubernetes/test/utils/image"
)

// StorageClassTest represents parameters to be used by provisioning tests
type StorageClassTest struct {
	Name               string
	CloudProviders     []string
	Provisioner        string
	StorageClassName   string
	Parameters         map[string]string
	DelayBinding       bool
	ClaimSize          string
	ExpectedSize       string
	PvCheck            func(volume *v1.PersistentVolume) error
	NodeName           string
	SkipWriteReadCheck bool
	VolumeMode         *v1.PersistentVolumeMode
}

type provisioningTestSuite struct {
	tsInfo TestSuiteInfo
}

var _ TestSuite = &provisioningTestSuite{}

// InitProvisioningTestSuite returns provisioningTestSuite that implements TestSuite interface
func InitProvisioningTestSuite() TestSuite {
	return &provisioningTestSuite{
		tsInfo: TestSuiteInfo{
			name: "provisioning",
			testPatterns: []testpatterns.TestPattern{
				testpatterns.DefaultFsDynamicPV,
			},
		},
	}
}

func (p *provisioningTestSuite) getTestSuiteInfo() TestSuiteInfo {
	return p.tsInfo
}

func (p *provisioningTestSuite) skipUnsupportedTest(pattern testpatterns.TestPattern, driver TestDriver) {
}

func createProvisioningTestInput(driver TestDriver, pattern testpatterns.TestPattern) (provisioningTestResource, provisioningTestInput) {
	// Setup test resource for driver and testpattern
	resource := provisioningTestResource{}
	resource.setupResource(driver, pattern)

	input := provisioningTestInput{
		testCase: StorageClassTest{
			ClaimSize:    resource.claimSize,
			ExpectedSize: resource.claimSize,
		},
		cs:    driver.GetDriverInfo().Config.Framework.ClientSet,
		pvc:   resource.pvc,
		sc:    resource.sc,
		dInfo: driver.GetDriverInfo(),
	}

	if driver.GetDriverInfo().Config.ClientNodeName != "" {
		input.testCase.NodeName = driver.GetDriverInfo().Config.ClientNodeName
	}

	return resource, input
}

func (p *provisioningTestSuite) execTest(driver TestDriver, pattern testpatterns.TestPattern) {
	Context(getTestNameStr(p, pattern), func() {
		var (
			resource     provisioningTestResource
			input        provisioningTestInput
			needsCleanup bool
		)

		BeforeEach(func() {
			needsCleanup = false
			// Skip unsupported tests to avoid unnecessary resource initialization
			skipUnsupportedTest(p, driver, pattern)
			needsCleanup = true

			// Create test input
			resource, input = createProvisioningTestInput(driver, pattern)
		})

		AfterEach(func() {
			if needsCleanup {
				resource.cleanupResource(driver, pattern)
			}
		})

		// Ginkgo's "Global Shared Behaviors" require arguments for a shared function
		// to be a single struct and to be passed as a pointer.
		// Please see https://onsi.github.io/ginkgo/#global-shared-behaviors for details.
		testProvisioning(&input)
	})
}

type provisioningTestResource struct {
	driver TestDriver

	claimSize string
	sc        *storage.StorageClass
	pvc       *v1.PersistentVolumeClaim
}

var _ TestResource = &provisioningTestResource{}

func (p *provisioningTestResource) setupResource(driver TestDriver, pattern testpatterns.TestPattern) {
	// Setup provisioningTest resource
	switch pattern.VolType {
	case testpatterns.DynamicPV:
		if dDriver, ok := driver.(DynamicPVTestDriver); ok {
			p.sc = dDriver.GetDynamicProvisionStorageClass("")
			if p.sc == nil {
				framework.Skipf("Driver %q does not define Dynamic Provision StorageClass - skipping", driver.GetDriverInfo().Name)
			}
			p.driver = driver
<<<<<<< HEAD
			sizeRangesIntersection := getSizeRangesIntersection(pattern.SupportedSizeRange, driver.GetDriverInfo().SupportedSizeRange)
			p.claimSize = fmt.Sprintf("%.6f%s", sizeRangesIntersection.Min, sizeRangesIntersection.Units)
			p.pvc = getClaim(p.claimSize, driver.GetDriverInfo().Framework.Namespace.Name)
=======
			p.claimSize = dDriver.GetClaimSize()
			p.pvc = getClaim(p.claimSize, driver.GetDriverInfo().Config.Framework.Namespace.Name)
>>>>>>> 3a6d4c10
			p.pvc.Spec.StorageClassName = &p.sc.Name
			framework.Logf("In creating storage class object and pvc object for driver - sc: %v, pvc: %v", p.sc, p.pvc)
		}
	default:
		framework.Failf("Dynamic Provision test doesn't support: %s", pattern.VolType)
	}
}

func (p *provisioningTestResource) cleanupResource(driver TestDriver, pattern testpatterns.TestPattern) {
}

type provisioningTestInput struct {
	testCase StorageClassTest
	cs       clientset.Interface
	pvc      *v1.PersistentVolumeClaim
	sc       *storage.StorageClass
	dInfo    *DriverInfo
}

func testProvisioning(input *provisioningTestInput) {
	It("should provision storage with defaults", func() {
		TestDynamicProvisioning(input.testCase, input.cs, input.pvc, input.sc)
	})

	It("should provision storage with mount options", func() {
		if input.dInfo.SupportedMountOption == nil {
			framework.Skipf("Driver %q does not define supported mount option - skipping", input.dInfo.Name)
		}

		input.sc.MountOptions = input.dInfo.SupportedMountOption.Union(input.dInfo.RequiredMountOption).List()
		TestDynamicProvisioning(input.testCase, input.cs, input.pvc, input.sc)
	})

	It("should create and delete block persistent volumes", func() {
		if !input.dInfo.Capabilities[CapBlock] {
			framework.Skipf("Driver %q does not support BlockVolume - skipping", input.dInfo.Name)
		}
		block := v1.PersistentVolumeBlock
		input.testCase.VolumeMode = &block
		input.testCase.SkipWriteReadCheck = true
		input.pvc.Spec.VolumeMode = &block
		TestDynamicProvisioning(input.testCase, input.cs, input.pvc, input.sc)
	})
}

// TestDynamicProvisioning tests dynamic provisioning with specified StorageClassTest and storageClass
func TestDynamicProvisioning(t StorageClassTest, client clientset.Interface, claim *v1.PersistentVolumeClaim, class *storage.StorageClass) *v1.PersistentVolume {
	var err error
	if class != nil {
		By("creating a StorageClass " + class.Name)
		class, err = client.StorageV1().StorageClasses().Create(class)
		Expect(err).NotTo(HaveOccurred())
		defer func() {
			framework.Logf("deleting storage class %s", class.Name)
			framework.ExpectNoError(client.StorageV1().StorageClasses().Delete(class.Name, nil))
		}()
	}

	By("creating a claim")
	claim, err = client.CoreV1().PersistentVolumeClaims(claim.Namespace).Create(claim)
	Expect(err).NotTo(HaveOccurred())
	defer func() {
		framework.Logf("deleting claim %q/%q", claim.Namespace, claim.Name)
		// typically this claim has already been deleted
		err = client.CoreV1().PersistentVolumeClaims(claim.Namespace).Delete(claim.Name, nil)
		if err != nil && !apierrs.IsNotFound(err) {
			framework.Failf("Error deleting claim %q. Error: %v", claim.Name, err)
		}
	}()
	err = framework.WaitForPersistentVolumeClaimPhase(v1.ClaimBound, client, claim.Namespace, claim.Name, framework.Poll, framework.ClaimProvisionTimeout)
	Expect(err).NotTo(HaveOccurred())

	By("checking the claim")
	// Get new copy of the claim
	claim, err = client.CoreV1().PersistentVolumeClaims(claim.Namespace).Get(claim.Name, metav1.GetOptions{})
	Expect(err).NotTo(HaveOccurred())

	// Get the bound PV
	pv, err := client.CoreV1().PersistentVolumes().Get(claim.Spec.VolumeName, metav1.GetOptions{})
	Expect(err).NotTo(HaveOccurred())

	// Check sizes
	expectedCapacity := resource.MustParse(t.ExpectedSize)
	pvCapacity := pv.Spec.Capacity[v1.ResourceName(v1.ResourceStorage)]
	Expect(pvCapacity.Value()).To(Equal(expectedCapacity.Value()), "pvCapacity is not equal to expectedCapacity")

	requestedCapacity := resource.MustParse(t.ClaimSize)
	claimCapacity := claim.Spec.Resources.Requests[v1.ResourceName(v1.ResourceStorage)]
	Expect(claimCapacity.Value()).To(Equal(requestedCapacity.Value()), "claimCapacity is not equal to requestedCapacity")

	// Check PV properties
	By("checking the PV")
	expectedAccessModes := []v1.PersistentVolumeAccessMode{v1.ReadWriteOnce}
	Expect(pv.Spec.AccessModes).To(Equal(expectedAccessModes))
	Expect(pv.Spec.ClaimRef.Name).To(Equal(claim.ObjectMeta.Name))
	Expect(pv.Spec.ClaimRef.Namespace).To(Equal(claim.ObjectMeta.Namespace))
	if class == nil {
		Expect(pv.Spec.PersistentVolumeReclaimPolicy).To(Equal(v1.PersistentVolumeReclaimDelete))
	} else {
		Expect(pv.Spec.PersistentVolumeReclaimPolicy).To(Equal(*class.ReclaimPolicy))
		Expect(pv.Spec.MountOptions).To(Equal(class.MountOptions))
	}
	if t.VolumeMode != nil {
		Expect(pv.Spec.VolumeMode).NotTo(BeNil())
		Expect(*pv.Spec.VolumeMode).To(Equal(*t.VolumeMode))
	}

	// Run the checker
	if t.PvCheck != nil {
		err = t.PvCheck(pv)
		Expect(err).NotTo(HaveOccurred())
	}

	if !t.SkipWriteReadCheck {
		// We start two pods:
		// - The first writes 'hello word' to the /mnt/test (= the volume).
		// - The second one runs grep 'hello world' on /mnt/test.
		// If both succeed, Kubernetes actually allocated something that is
		// persistent across pods.
		By("checking the created volume is writable and has the PV's mount options")
		command := "echo 'hello world' > /mnt/test/data"
		// We give the first pod the secondary responsibility of checking the volume has
		// been mounted with the PV's mount options, if the PV was provisioned with any
		for _, option := range pv.Spec.MountOptions {
			// Get entry, get mount options at 6th word, replace brackets with commas
			command += fmt.Sprintf(" && ( mount | grep 'on /mnt/test' | awk '{print $6}' | sed 's/^(/,/; s/)$/,/' | grep -q ,%s, )", option)
		}
		command += " || (mount | grep 'on /mnt/test'; false)"
		runInPodWithVolume(client, claim.Namespace, claim.Name, t.NodeName, command)

		By("checking the created volume is readable and retains data")
		runInPodWithVolume(client, claim.Namespace, claim.Name, t.NodeName, "grep 'hello world' /mnt/test/data")
	}
	By(fmt.Sprintf("deleting claim %q/%q", claim.Namespace, claim.Name))
	framework.ExpectNoError(client.CoreV1().PersistentVolumeClaims(claim.Namespace).Delete(claim.Name, nil))

	// Wait for the PV to get deleted if reclaim policy is Delete. (If it's
	// Retain, there's no use waiting because the PV won't be auto-deleted and
	// it's expected for the caller to do it.) Technically, the first few delete
	// attempts may fail, as the volume is still attached to a node because
	// kubelet is slowly cleaning up the previous pod, however it should succeed
	// in a couple of minutes. Wait 20 minutes to recover from random cloud
	// hiccups.
	if pv.Spec.PersistentVolumeReclaimPolicy == v1.PersistentVolumeReclaimDelete {
		By(fmt.Sprintf("deleting the claim's PV %q", pv.Name))
		framework.ExpectNoError(framework.WaitForPersistentVolumeDeleted(client, pv.Name, 5*time.Second, 20*time.Minute))
	}

	return pv
}

// runInPodWithVolume runs a command in a pod with given claim mounted to /mnt directory.
func runInPodWithVolume(c clientset.Interface, ns, claimName, nodeName, command string) {
	pod := &v1.Pod{
		TypeMeta: metav1.TypeMeta{
			Kind:       "Pod",
			APIVersion: "v1",
		},
		ObjectMeta: metav1.ObjectMeta{
			GenerateName: "pvc-volume-tester-",
		},
		Spec: v1.PodSpec{
			Containers: []v1.Container{
				{
					Name:    "volume-tester",
					Image:   imageutils.GetE2EImage(imageutils.BusyBox),
					Command: []string{"/bin/sh"},
					Args:    []string{"-c", command},
					VolumeMounts: []v1.VolumeMount{
						{
							Name:      "my-volume",
							MountPath: "/mnt/test",
						},
					},
				},
			},
			RestartPolicy: v1.RestartPolicyNever,
			Volumes: []v1.Volume{
				{
					Name: "my-volume",
					VolumeSource: v1.VolumeSource{
						PersistentVolumeClaim: &v1.PersistentVolumeClaimVolumeSource{
							ClaimName: claimName,
							ReadOnly:  false,
						},
					},
				},
			},
		},
	}

	if len(nodeName) != 0 {
		pod.Spec.NodeName = nodeName
	}
	pod, err := c.CoreV1().Pods(ns).Create(pod)
	framework.ExpectNoError(err, "Failed to create pod: %v", err)
	defer func() {
		body, err := c.CoreV1().Pods(ns).GetLogs(pod.Name, &v1.PodLogOptions{}).Do().Raw()
		if err != nil {
			framework.Logf("Error getting logs for pod %s: %v", pod.Name, err)
		} else {
			framework.Logf("Pod %s has the following logs: %s", pod.Name, body)
		}
		framework.DeletePodOrFail(c, ns, pod.Name)
	}()
	framework.ExpectNoError(framework.WaitForPodSuccessInNamespaceSlow(c, pod.Name, pod.Namespace))
}<|MERGE_RESOLUTION|>--- conflicted
+++ resolved
@@ -150,14 +150,8 @@
 				framework.Skipf("Driver %q does not define Dynamic Provision StorageClass - skipping", driver.GetDriverInfo().Name)
 			}
 			p.driver = driver
-<<<<<<< HEAD
-			sizeRangesIntersection := getSizeRangesIntersection(pattern.SupportedSizeRange, driver.GetDriverInfo().SupportedSizeRange)
-			p.claimSize = fmt.Sprintf("%.6f%s", sizeRangesIntersection.Min, sizeRangesIntersection.Units)
-			p.pvc = getClaim(p.claimSize, driver.GetDriverInfo().Framework.Namespace.Name)
-=======
 			p.claimSize = dDriver.GetClaimSize()
 			p.pvc = getClaim(p.claimSize, driver.GetDriverInfo().Config.Framework.Namespace.Name)
->>>>>>> 3a6d4c10
 			p.pvc.Spec.StorageClassName = &p.sc.Name
 			framework.Logf("In creating storage class object and pvc object for driver - sc: %v, pvc: %v", p.sc, p.pvc)
 		}
