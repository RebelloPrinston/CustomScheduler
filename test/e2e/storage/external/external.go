/*
Copyright 2019 The Kubernetes Authors.

Licensed under the Apache License, Version 2.0 (the "License");
you may not use this file except in compliance with the License.
You may obtain a copy of the License at

    http://www.apache.org/licenses/LICENSE-2.0

Unless required by applicable law or agreed to in writing, software
distributed under the License is distributed on an "AS IS" BASIS,
WITHOUT WARRANTIES OR CONDITIONS OF ANY KIND, either express or implied.
See the License for the specific language governing permissions and
limitations under the License.
*/

package external

import (
	"context"
	"encoding/json"
	"flag"
	"io/ioutil"
	"time"

	"github.com/pkg/errors"

	storagev1 "k8s.io/api/storage/v1"
	metav1 "k8s.io/apimachinery/pkg/apis/meta/v1"
	"k8s.io/apimachinery/pkg/apis/meta/v1/unstructured"
	"k8s.io/apimachinery/pkg/runtime"
	"k8s.io/apimachinery/pkg/runtime/schema"
	"k8s.io/apimachinery/pkg/util/sets"
	"k8s.io/client-go/kubernetes/scheme"
	klog "k8s.io/klog/v2"
	"k8s.io/kubernetes/test/e2e/framework"
	e2econfig "k8s.io/kubernetes/test/e2e/framework/config"
	e2elog "k8s.io/kubernetes/test/e2e/framework/log"
	e2epod "k8s.io/kubernetes/test/e2e/framework/pod"
	e2eskipper "k8s.io/kubernetes/test/e2e/framework/skipper"
	e2evolume "k8s.io/kubernetes/test/e2e/framework/volume"
	"k8s.io/kubernetes/test/e2e/storage/testpatterns"
	"k8s.io/kubernetes/test/e2e/storage/testsuites"
	"k8s.io/kubernetes/test/e2e/storage/utils"

	"github.com/onsi/ginkgo"
)

// DriverDefinition needs to be filled in via a .yaml or .json
// file. Its methods then implement the TestDriver interface, using
// nothing but the information in this struct.
type driverDefinition struct {
	// DriverInfo is the static information that the storage testsuite
	// expects from a test driver. See test/e2e/storage/testsuites/testdriver.go
	// for details. The only field with a non-zero default is the list of
	// supported file systems (SupportedFsType): it is set so that tests using
	// the default file system are enabled.
	DriverInfo testsuites.DriverInfo

	// StorageClass must be set to enable dynamic provisioning tests.
	// The default is to not run those tests.
	StorageClass struct {
		// FromName set to true enables the usage of a storage
		// class with DriverInfo.Name as provisioner and no
		// parameters.
		FromName bool

		// FromFile is used only when FromName is false.  It
		// loads a storage class from the given .yaml or .json
		// file. File names are resolved by the
		// framework.testfiles package, which typically means
		// that they can be absolute or relative to the test
		// suite's --repo-root parameter.
		//
		// This can be used when the storage class is meant to have
		// additional parameters.
		FromFile string

		// FromExistingClassName specifies the name of a pre-installed
		// StorageClass that will be copied and used for the tests.
		FromExistingClassName string
	}

	// SnapshotClass must be set to enable snapshotting tests.
	// The default is to not run those tests.
	SnapshotClass struct {
		// FromName set to true enables the usage of a
		// snapshotter class with DriverInfo.Name as provisioner.
		FromName bool

		// FromFile is used only when FromName is false.  It
		// loads a snapshot class from the given .yaml or .json
		// file. File names are resolved by the
		// framework.testfiles package, which typically means
		// that they can be absolute or relative to the test
		// suite's --repo-root parameter.
		//
		// This can be used when the snapshot class is meant to have
		// additional parameters.
		FromFile string

		// FromExistingClassName specifies the name of a pre-installed
		// SnapshotClass that will be copied and used for the tests.
		FromExistingClassName string
	}

	// InlineVolumes defines one or more volumes for use as inline
	// ephemeral volumes. At least one such volume has to be
	// defined to enable testing of inline ephemeral volumes.  If
	// a test needs more volumes than defined, some of the defined
	// volumes will be used multiple times.
	//
	// DriverInfo.Name is used as name of the driver in the inline volume.
	InlineVolumes []struct {
		// Attributes are passed as NodePublishVolumeReq.volume_context.
		// Can be empty.
		Attributes map[string]string
		// Shared defines whether the resulting volume is
		// shared between different pods (i.e.  changes made
		// in one pod are visible in another)
		Shared bool
		// ReadOnly must be set to true if the driver does not
		// support mounting as read/write.
		ReadOnly bool
	}

	// ClientNodeName selects a specific node for scheduling test pods.
	// Can be left empty. Most drivers should not need this and instead
	// use topology to ensure that pods land on the right node(s).
	ClientNodeName string

	// Timeouts contains the custom timeouts used during the test execution.
	// The values specified here will override the default values specified in
	// the framework.TimeoutContext struct.
	Timeouts map[string]string
}

func init() {
	e2econfig.Flags.Var(testDriverParameter{}, "storage.testdriver", "name of a .yaml or .json file that defines a driver for storage testing, can be used more than once")
}

// testDriverParameter is used to hook loading of the driver
// definition file and test instantiation into argument parsing: for
// each of potentially many parameters, Set is called and then does
// both immediately. There is no other code location between argument
// parsing and starting of the test suite where those test could be
// defined.
type testDriverParameter struct {
}

var _ flag.Value = testDriverParameter{}

func (t testDriverParameter) String() string {
	return "<.yaml or .json file>"
}

func (t testDriverParameter) Set(filename string) error {
	return AddDriverDefinition(filename)
}

// AddDriverDefinition defines ginkgo tests for CSI driver definition file.
// Either --storage.testdriver cmdline argument or AddDriverDefinition can be used
// to define the tests.
func AddDriverDefinition(filename string) error {
	driver, err := loadDriverDefinition(filename)
	e2elog.Logf("Driver loaded from path [%s]: %+v", filename, driver)
	if err != nil {
		return err
	}
	if driver.DriverInfo.Name == "" {
		return errors.Errorf("%q: DriverInfo.Name not set", filename)
	}

	description := "External Storage " + testsuites.GetDriverNameWithFeatureTags(driver)
	ginkgo.Describe(description, func() {
		testsuites.DefineTestSuite(driver, testsuites.CSISuites)
	})

	return nil
}

func loadDriverDefinition(filename string) (*driverDefinition, error) {
	if filename == "" {
		return nil, errors.New("missing file name")
	}
	data, err := ioutil.ReadFile(filename)
	if err != nil {
		return nil, err
	}
	// Some reasonable defaults follow.
	driver := &driverDefinition{
		DriverInfo: testsuites.DriverInfo{
			SupportedFsType: sets.NewString(
				"", // Default fsType
			),
			SupportedSizeRange: e2evolume.SizeRange{
				Min: "5Gi",
			},
		},
	}
	// TODO: strict checking of the file content once https://github.com/kubernetes/kubernetes/pull/71589
	// or something similar is merged.
	if err := runtime.DecodeInto(scheme.Codecs.UniversalDecoder(), data, driver); err != nil {
		return nil, errors.Wrap(err, filename)
	}
	return driver, nil
}

var _ testsuites.TestDriver = &driverDefinition{}

// We have to implement the interface because dynamic PV may or may
// not be supported. driverDefinition.SkipUnsupportedTest checks that
// based on the actual driver definition.
var _ testsuites.DynamicPVTestDriver = &driverDefinition{}

// Same for snapshotting.
var _ testsuites.SnapshottableTestDriver = &driverDefinition{}

// And for ephemeral volumes.
var _ testsuites.EphemeralTestDriver = &driverDefinition{}

var _ testsuites.CustomTimeoutsTestDriver = &driverDefinition{}

// runtime.DecodeInto needs a runtime.Object but doesn't do any
// deserialization of it and therefore none of the methods below need
// an implementation.
var _ runtime.Object = &driverDefinition{}

func (d *driverDefinition) DeepCopyObject() runtime.Object {
	return nil
}

func (d *driverDefinition) GetObjectKind() schema.ObjectKind {
	return nil
}

func (d *driverDefinition) GetDriverInfo() *testsuites.DriverInfo {
	return &d.DriverInfo
}

func (d *driverDefinition) SkipUnsupportedTest(pattern testpatterns.TestPattern) {
	supported := false
	// TODO (?): add support for more volume types
	switch pattern.VolType {
	case "":
		supported = true
	case testpatterns.DynamicPV:
		if d.StorageClass.FromName || d.StorageClass.FromFile != "" || d.StorageClass.FromExistingClassName != "" {
			supported = true
		}
	case testpatterns.CSIInlineVolume:
		supported = len(d.InlineVolumes) != 0
	}
	if !supported {
		e2eskipper.Skipf("Driver %q does not support volume type %q - skipping", d.DriverInfo.Name, pattern.VolType)
	}

}

func (d *driverDefinition) GetDynamicProvisionStorageClass(e2econfig *testsuites.PerTestConfig, fsType string) *storagev1.StorageClass {
	var (
		sc  *storagev1.StorageClass
		err error
	)

	f := e2econfig.Framework

	switch {
	case d.StorageClass.FromName:
		sc = &storagev1.StorageClass{Provisioner: d.DriverInfo.Name}
	case d.StorageClass.FromExistingClassName != "":
		sc, err = f.ClientSet.StorageV1().StorageClasses().Get(context.TODO(), d.StorageClass.FromExistingClassName, metav1.GetOptions{})
		framework.ExpectNoError(err, "getting storage class %s", d.StorageClass.FromExistingClassName)
	case d.StorageClass.FromFile != "":
		var ok bool

		items, err := utils.LoadFromManifests(d.StorageClass.FromFile)
		framework.ExpectNoError(err, "load storage class from %s", d.StorageClass.FromFile)
		framework.ExpectEqual(len(items), 1, "exactly one item from %s", d.StorageClass.FromFile)

		err = utils.PatchItems(f, f.Namespace, items...)
		framework.ExpectNoError(err, "patch items")

		sc, ok = items[0].(*storagev1.StorageClass)
		framework.ExpectEqual(ok, true, "storage class from %s", d.StorageClass.FromFile)
	}

	framework.ExpectNotEqual(sc, nil, "storage class is unexpectantly nil")

	if fsType != "" {
		if sc.Parameters == nil {
			sc.Parameters = map[string]string{}
		}
		// This limits the external storage test suite to only CSI drivers, which may need to be
		// reconsidered if we eventually need to move in-tree storage tests out.
		sc.Parameters["csi.storage.k8s.io/fstype"] = fsType
	}
<<<<<<< HEAD
	return testsuites.GetStorageClass(sc.Provisioner, sc.Parameters, sc.VolumeBindingMode, f.Namespace.Name)
=======
	return testsuites.CopyStorageClass(sc, f.Namespace.Name, "e2e-sc")
}

func (d *driverDefinition) GetTimeouts() *framework.TimeoutContext {
	timeouts := framework.NewTimeoutContextWithDefaults()
	if d.Timeouts == nil {
		return timeouts
	}

	// Use a temporary map to hold the timeouts specified in the manifest file
	c := make(map[string]time.Duration)
	for k, v := range d.Timeouts {
		duration, err := time.ParseDuration(v)
		if err != nil {
			// We can't use ExpectNoError() because his method can be called out of an It(),
			// so we simply log the error and return the default timeouts.
			klog.Errorf("Could not parse duration for key %s, will use default values: %v", k, err)
			return timeouts
		}
		c[k] = duration
	}

	// Convert the temporary map holding the custom timeouts to JSON
	t, err := json.Marshal(c)
	if err != nil {
		klog.Errorf("Could not marshal custom timeouts, will use default values: %v", err)
		return timeouts
	}

	// Override the default timeouts with the custom ones
	err = json.Unmarshal(t, &timeouts)
	if err != nil {
		klog.Errorf("Could not unmarshal custom timeouts, will use default values: %v", err)
		return timeouts
	}

	return timeouts
>>>>>>> f58c4d8c
}

func loadSnapshotClass(filename string) (*unstructured.Unstructured, error) {
	data, err := ioutil.ReadFile(filename)
	if err != nil {
		return nil, err
	}
	snapshotClass := &unstructured.Unstructured{}

	if err := runtime.DecodeInto(scheme.Codecs.UniversalDecoder(), data, snapshotClass); err != nil {
		return nil, errors.Wrap(err, filename)
	}

	return snapshotClass, nil
}

func (d *driverDefinition) GetSnapshotClass(e2econfig *testsuites.PerTestConfig) *unstructured.Unstructured {
	if !d.SnapshotClass.FromName && d.SnapshotClass.FromFile == "" && d.SnapshotClass.FromExistingClassName == "" {
		e2eskipper.Skipf("Driver %q does not support snapshotting - skipping", d.DriverInfo.Name)
	}

	f := e2econfig.Framework
	snapshotter := d.DriverInfo.Name
	parameters := map[string]string{}
	ns := e2econfig.Framework.Namespace.Name

	switch {
	case d.SnapshotClass.FromName:
		// Do nothing (just use empty parameters)
	case d.SnapshotClass.FromExistingClassName != "":
		snapshotClass, err := f.DynamicClient.Resource(testsuites.SnapshotClassGVR).Get(context.TODO(), d.SnapshotClass.FromExistingClassName, metav1.GetOptions{})
		framework.ExpectNoError(err, "getting snapshot class %s", d.SnapshotClass.FromExistingClassName)

		if params, ok := snapshotClass.Object["parameters"].(map[string]interface{}); ok {
			for k, v := range params {
				parameters[k] = v.(string)
			}
		}

		if snapshotProvider, ok := snapshotClass.Object["driver"]; ok {
			snapshotter = snapshotProvider.(string)
		}
	case d.SnapshotClass.FromFile != "":
		snapshotClass, err := loadSnapshotClass(d.SnapshotClass.FromFile)
		framework.ExpectNoError(err, "load snapshot class from %s", d.SnapshotClass.FromFile)

		if params, ok := snapshotClass.Object["parameters"].(map[string]interface{}); ok {
			for k, v := range params {
				parameters[k] = v.(string)
			}
		}

		if snapshotProvider, ok := snapshotClass.Object["driver"]; ok {
			snapshotter = snapshotProvider.(string)
		}
	}

	return testsuites.GetSnapshotClass(snapshotter, parameters, ns)
}

func (d *driverDefinition) GetVolume(e2econfig *testsuites.PerTestConfig, volumeNumber int) (map[string]string, bool, bool) {
	if len(d.InlineVolumes) == 0 {
		e2eskipper.Skipf("%s does not have any InlineVolumeAttributes defined", d.DriverInfo.Name)
	}
	e2evolume := d.InlineVolumes[volumeNumber%len(d.InlineVolumes)]
	return e2evolume.Attributes, e2evolume.Shared, e2evolume.ReadOnly
}

func (d *driverDefinition) GetCSIDriverName(e2econfig *testsuites.PerTestConfig) string {
	return d.DriverInfo.Name
}

func (d *driverDefinition) PrepareTest(f *framework.Framework) (*testsuites.PerTestConfig, func()) {
	e2econfig := &testsuites.PerTestConfig{
		Driver:              d,
		Prefix:              "external",
		Framework:           f,
		ClientNodeSelection: e2epod.NodeSelection{Name: d.ClientNodeName},
	}
	return e2econfig, func() {}
}<|MERGE_RESOLUTION|>--- conflicted
+++ resolved
@@ -1,419 +1,416 @@
-/*
-Copyright 2019 The Kubernetes Authors.
-
-Licensed under the Apache License, Version 2.0 (the "License");
-you may not use this file except in compliance with the License.
-You may obtain a copy of the License at
-
-    http://www.apache.org/licenses/LICENSE-2.0
-
-Unless required by applicable law or agreed to in writing, software
-distributed under the License is distributed on an "AS IS" BASIS,
-WITHOUT WARRANTIES OR CONDITIONS OF ANY KIND, either express or implied.
-See the License for the specific language governing permissions and
-limitations under the License.
-*/
-
-package external
-
-import (
-	"context"
-	"encoding/json"
-	"flag"
-	"io/ioutil"
-	"time"
-
-	"github.com/pkg/errors"
-
-	storagev1 "k8s.io/api/storage/v1"
-	metav1 "k8s.io/apimachinery/pkg/apis/meta/v1"
-	"k8s.io/apimachinery/pkg/apis/meta/v1/unstructured"
-	"k8s.io/apimachinery/pkg/runtime"
-	"k8s.io/apimachinery/pkg/runtime/schema"
-	"k8s.io/apimachinery/pkg/util/sets"
-	"k8s.io/client-go/kubernetes/scheme"
-	klog "k8s.io/klog/v2"
-	"k8s.io/kubernetes/test/e2e/framework"
-	e2econfig "k8s.io/kubernetes/test/e2e/framework/config"
-	e2elog "k8s.io/kubernetes/test/e2e/framework/log"
-	e2epod "k8s.io/kubernetes/test/e2e/framework/pod"
-	e2eskipper "k8s.io/kubernetes/test/e2e/framework/skipper"
-	e2evolume "k8s.io/kubernetes/test/e2e/framework/volume"
-	"k8s.io/kubernetes/test/e2e/storage/testpatterns"
-	"k8s.io/kubernetes/test/e2e/storage/testsuites"
-	"k8s.io/kubernetes/test/e2e/storage/utils"
-
-	"github.com/onsi/ginkgo"
-)
-
-// DriverDefinition needs to be filled in via a .yaml or .json
-// file. Its methods then implement the TestDriver interface, using
-// nothing but the information in this struct.
-type driverDefinition struct {
-	// DriverInfo is the static information that the storage testsuite
-	// expects from a test driver. See test/e2e/storage/testsuites/testdriver.go
-	// for details. The only field with a non-zero default is the list of
-	// supported file systems (SupportedFsType): it is set so that tests using
-	// the default file system are enabled.
-	DriverInfo testsuites.DriverInfo
-
-	// StorageClass must be set to enable dynamic provisioning tests.
-	// The default is to not run those tests.
-	StorageClass struct {
-		// FromName set to true enables the usage of a storage
-		// class with DriverInfo.Name as provisioner and no
-		// parameters.
-		FromName bool
-
-		// FromFile is used only when FromName is false.  It
-		// loads a storage class from the given .yaml or .json
-		// file. File names are resolved by the
-		// framework.testfiles package, which typically means
-		// that they can be absolute or relative to the test
-		// suite's --repo-root parameter.
-		//
-		// This can be used when the storage class is meant to have
-		// additional parameters.
-		FromFile string
-
-		// FromExistingClassName specifies the name of a pre-installed
-		// StorageClass that will be copied and used for the tests.
-		FromExistingClassName string
-	}
-
-	// SnapshotClass must be set to enable snapshotting tests.
-	// The default is to not run those tests.
-	SnapshotClass struct {
-		// FromName set to true enables the usage of a
-		// snapshotter class with DriverInfo.Name as provisioner.
-		FromName bool
-
-		// FromFile is used only when FromName is false.  It
-		// loads a snapshot class from the given .yaml or .json
-		// file. File names are resolved by the
-		// framework.testfiles package, which typically means
-		// that they can be absolute or relative to the test
-		// suite's --repo-root parameter.
-		//
-		// This can be used when the snapshot class is meant to have
-		// additional parameters.
-		FromFile string
-
-		// FromExistingClassName specifies the name of a pre-installed
-		// SnapshotClass that will be copied and used for the tests.
-		FromExistingClassName string
-	}
-
-	// InlineVolumes defines one or more volumes for use as inline
-	// ephemeral volumes. At least one such volume has to be
-	// defined to enable testing of inline ephemeral volumes.  If
-	// a test needs more volumes than defined, some of the defined
-	// volumes will be used multiple times.
-	//
-	// DriverInfo.Name is used as name of the driver in the inline volume.
-	InlineVolumes []struct {
-		// Attributes are passed as NodePublishVolumeReq.volume_context.
-		// Can be empty.
-		Attributes map[string]string
-		// Shared defines whether the resulting volume is
-		// shared between different pods (i.e.  changes made
-		// in one pod are visible in another)
-		Shared bool
-		// ReadOnly must be set to true if the driver does not
-		// support mounting as read/write.
-		ReadOnly bool
-	}
-
-	// ClientNodeName selects a specific node for scheduling test pods.
-	// Can be left empty. Most drivers should not need this and instead
-	// use topology to ensure that pods land on the right node(s).
-	ClientNodeName string
-
-	// Timeouts contains the custom timeouts used during the test execution.
-	// The values specified here will override the default values specified in
-	// the framework.TimeoutContext struct.
-	Timeouts map[string]string
-}
-
-func init() {
-	e2econfig.Flags.Var(testDriverParameter{}, "storage.testdriver", "name of a .yaml or .json file that defines a driver for storage testing, can be used more than once")
-}
-
-// testDriverParameter is used to hook loading of the driver
-// definition file and test instantiation into argument parsing: for
-// each of potentially many parameters, Set is called and then does
-// both immediately. There is no other code location between argument
-// parsing and starting of the test suite where those test could be
-// defined.
-type testDriverParameter struct {
-}
-
-var _ flag.Value = testDriverParameter{}
-
-func (t testDriverParameter) String() string {
-	return "<.yaml or .json file>"
-}
-
-func (t testDriverParameter) Set(filename string) error {
-	return AddDriverDefinition(filename)
-}
-
-// AddDriverDefinition defines ginkgo tests for CSI driver definition file.
-// Either --storage.testdriver cmdline argument or AddDriverDefinition can be used
-// to define the tests.
-func AddDriverDefinition(filename string) error {
-	driver, err := loadDriverDefinition(filename)
-	e2elog.Logf("Driver loaded from path [%s]: %+v", filename, driver)
-	if err != nil {
-		return err
-	}
-	if driver.DriverInfo.Name == "" {
-		return errors.Errorf("%q: DriverInfo.Name not set", filename)
-	}
-
-	description := "External Storage " + testsuites.GetDriverNameWithFeatureTags(driver)
-	ginkgo.Describe(description, func() {
-		testsuites.DefineTestSuite(driver, testsuites.CSISuites)
-	})
-
-	return nil
-}
-
-func loadDriverDefinition(filename string) (*driverDefinition, error) {
-	if filename == "" {
-		return nil, errors.New("missing file name")
-	}
-	data, err := ioutil.ReadFile(filename)
-	if err != nil {
-		return nil, err
-	}
-	// Some reasonable defaults follow.
-	driver := &driverDefinition{
-		DriverInfo: testsuites.DriverInfo{
-			SupportedFsType: sets.NewString(
-				"", // Default fsType
-			),
-			SupportedSizeRange: e2evolume.SizeRange{
-				Min: "5Gi",
-			},
-		},
-	}
-	// TODO: strict checking of the file content once https://github.com/kubernetes/kubernetes/pull/71589
-	// or something similar is merged.
-	if err := runtime.DecodeInto(scheme.Codecs.UniversalDecoder(), data, driver); err != nil {
-		return nil, errors.Wrap(err, filename)
-	}
-	return driver, nil
-}
-
-var _ testsuites.TestDriver = &driverDefinition{}
-
-// We have to implement the interface because dynamic PV may or may
-// not be supported. driverDefinition.SkipUnsupportedTest checks that
-// based on the actual driver definition.
-var _ testsuites.DynamicPVTestDriver = &driverDefinition{}
-
-// Same for snapshotting.
-var _ testsuites.SnapshottableTestDriver = &driverDefinition{}
-
-// And for ephemeral volumes.
-var _ testsuites.EphemeralTestDriver = &driverDefinition{}
-
-var _ testsuites.CustomTimeoutsTestDriver = &driverDefinition{}
-
-// runtime.DecodeInto needs a runtime.Object but doesn't do any
-// deserialization of it and therefore none of the methods below need
-// an implementation.
-var _ runtime.Object = &driverDefinition{}
-
-func (d *driverDefinition) DeepCopyObject() runtime.Object {
-	return nil
-}
-
-func (d *driverDefinition) GetObjectKind() schema.ObjectKind {
-	return nil
-}
-
-func (d *driverDefinition) GetDriverInfo() *testsuites.DriverInfo {
-	return &d.DriverInfo
-}
-
-func (d *driverDefinition) SkipUnsupportedTest(pattern testpatterns.TestPattern) {
-	supported := false
-	// TODO (?): add support for more volume types
-	switch pattern.VolType {
-	case "":
-		supported = true
-	case testpatterns.DynamicPV:
-		if d.StorageClass.FromName || d.StorageClass.FromFile != "" || d.StorageClass.FromExistingClassName != "" {
-			supported = true
-		}
-	case testpatterns.CSIInlineVolume:
-		supported = len(d.InlineVolumes) != 0
-	}
-	if !supported {
-		e2eskipper.Skipf("Driver %q does not support volume type %q - skipping", d.DriverInfo.Name, pattern.VolType)
-	}
-
-}
-
-func (d *driverDefinition) GetDynamicProvisionStorageClass(e2econfig *testsuites.PerTestConfig, fsType string) *storagev1.StorageClass {
-	var (
-		sc  *storagev1.StorageClass
-		err error
-	)
-
-	f := e2econfig.Framework
-
-	switch {
-	case d.StorageClass.FromName:
-		sc = &storagev1.StorageClass{Provisioner: d.DriverInfo.Name}
-	case d.StorageClass.FromExistingClassName != "":
-		sc, err = f.ClientSet.StorageV1().StorageClasses().Get(context.TODO(), d.StorageClass.FromExistingClassName, metav1.GetOptions{})
-		framework.ExpectNoError(err, "getting storage class %s", d.StorageClass.FromExistingClassName)
-	case d.StorageClass.FromFile != "":
-		var ok bool
-
-		items, err := utils.LoadFromManifests(d.StorageClass.FromFile)
-		framework.ExpectNoError(err, "load storage class from %s", d.StorageClass.FromFile)
-		framework.ExpectEqual(len(items), 1, "exactly one item from %s", d.StorageClass.FromFile)
-
-		err = utils.PatchItems(f, f.Namespace, items...)
-		framework.ExpectNoError(err, "patch items")
-
-		sc, ok = items[0].(*storagev1.StorageClass)
-		framework.ExpectEqual(ok, true, "storage class from %s", d.StorageClass.FromFile)
-	}
-
-	framework.ExpectNotEqual(sc, nil, "storage class is unexpectantly nil")
-
-	if fsType != "" {
-		if sc.Parameters == nil {
-			sc.Parameters = map[string]string{}
-		}
-		// This limits the external storage test suite to only CSI drivers, which may need to be
-		// reconsidered if we eventually need to move in-tree storage tests out.
-		sc.Parameters["csi.storage.k8s.io/fstype"] = fsType
-	}
-<<<<<<< HEAD
-	return testsuites.GetStorageClass(sc.Provisioner, sc.Parameters, sc.VolumeBindingMode, f.Namespace.Name)
-=======
-	return testsuites.CopyStorageClass(sc, f.Namespace.Name, "e2e-sc")
-}
-
-func (d *driverDefinition) GetTimeouts() *framework.TimeoutContext {
-	timeouts := framework.NewTimeoutContextWithDefaults()
-	if d.Timeouts == nil {
-		return timeouts
-	}
-
-	// Use a temporary map to hold the timeouts specified in the manifest file
-	c := make(map[string]time.Duration)
-	for k, v := range d.Timeouts {
-		duration, err := time.ParseDuration(v)
-		if err != nil {
-			// We can't use ExpectNoError() because his method can be called out of an It(),
-			// so we simply log the error and return the default timeouts.
-			klog.Errorf("Could not parse duration for key %s, will use default values: %v", k, err)
-			return timeouts
-		}
-		c[k] = duration
-	}
-
-	// Convert the temporary map holding the custom timeouts to JSON
-	t, err := json.Marshal(c)
-	if err != nil {
-		klog.Errorf("Could not marshal custom timeouts, will use default values: %v", err)
-		return timeouts
-	}
-
-	// Override the default timeouts with the custom ones
-	err = json.Unmarshal(t, &timeouts)
-	if err != nil {
-		klog.Errorf("Could not unmarshal custom timeouts, will use default values: %v", err)
-		return timeouts
-	}
-
-	return timeouts
->>>>>>> f58c4d8c
-}
-
-func loadSnapshotClass(filename string) (*unstructured.Unstructured, error) {
-	data, err := ioutil.ReadFile(filename)
-	if err != nil {
-		return nil, err
-	}
-	snapshotClass := &unstructured.Unstructured{}
-
-	if err := runtime.DecodeInto(scheme.Codecs.UniversalDecoder(), data, snapshotClass); err != nil {
-		return nil, errors.Wrap(err, filename)
-	}
-
-	return snapshotClass, nil
-}
-
-func (d *driverDefinition) GetSnapshotClass(e2econfig *testsuites.PerTestConfig) *unstructured.Unstructured {
-	if !d.SnapshotClass.FromName && d.SnapshotClass.FromFile == "" && d.SnapshotClass.FromExistingClassName == "" {
-		e2eskipper.Skipf("Driver %q does not support snapshotting - skipping", d.DriverInfo.Name)
-	}
-
-	f := e2econfig.Framework
-	snapshotter := d.DriverInfo.Name
-	parameters := map[string]string{}
-	ns := e2econfig.Framework.Namespace.Name
-
-	switch {
-	case d.SnapshotClass.FromName:
-		// Do nothing (just use empty parameters)
-	case d.SnapshotClass.FromExistingClassName != "":
-		snapshotClass, err := f.DynamicClient.Resource(testsuites.SnapshotClassGVR).Get(context.TODO(), d.SnapshotClass.FromExistingClassName, metav1.GetOptions{})
-		framework.ExpectNoError(err, "getting snapshot class %s", d.SnapshotClass.FromExistingClassName)
-
-		if params, ok := snapshotClass.Object["parameters"].(map[string]interface{}); ok {
-			for k, v := range params {
-				parameters[k] = v.(string)
-			}
-		}
-
-		if snapshotProvider, ok := snapshotClass.Object["driver"]; ok {
-			snapshotter = snapshotProvider.(string)
-		}
-	case d.SnapshotClass.FromFile != "":
-		snapshotClass, err := loadSnapshotClass(d.SnapshotClass.FromFile)
-		framework.ExpectNoError(err, "load snapshot class from %s", d.SnapshotClass.FromFile)
-
-		if params, ok := snapshotClass.Object["parameters"].(map[string]interface{}); ok {
-			for k, v := range params {
-				parameters[k] = v.(string)
-			}
-		}
-
-		if snapshotProvider, ok := snapshotClass.Object["driver"]; ok {
-			snapshotter = snapshotProvider.(string)
-		}
-	}
-
-	return testsuites.GetSnapshotClass(snapshotter, parameters, ns)
-}
-
-func (d *driverDefinition) GetVolume(e2econfig *testsuites.PerTestConfig, volumeNumber int) (map[string]string, bool, bool) {
-	if len(d.InlineVolumes) == 0 {
-		e2eskipper.Skipf("%s does not have any InlineVolumeAttributes defined", d.DriverInfo.Name)
-	}
-	e2evolume := d.InlineVolumes[volumeNumber%len(d.InlineVolumes)]
-	return e2evolume.Attributes, e2evolume.Shared, e2evolume.ReadOnly
-}
-
-func (d *driverDefinition) GetCSIDriverName(e2econfig *testsuites.PerTestConfig) string {
-	return d.DriverInfo.Name
-}
-
-func (d *driverDefinition) PrepareTest(f *framework.Framework) (*testsuites.PerTestConfig, func()) {
-	e2econfig := &testsuites.PerTestConfig{
-		Driver:              d,
-		Prefix:              "external",
-		Framework:           f,
-		ClientNodeSelection: e2epod.NodeSelection{Name: d.ClientNodeName},
-	}
-	return e2econfig, func() {}
-}+/*
+Copyright 2019 The Kubernetes Authors.
+
+Licensed under the Apache License, Version 2.0 (the "License");
+you may not use this file except in compliance with the License.
+You may obtain a copy of the License at
+
+    http://www.apache.org/licenses/LICENSE-2.0
+
+Unless required by applicable law or agreed to in writing, software
+distributed under the License is distributed on an "AS IS" BASIS,
+WITHOUT WARRANTIES OR CONDITIONS OF ANY KIND, either express or implied.
+See the License for the specific language governing permissions and
+limitations under the License.
+*/
+
+package external
+
+import (
+	"context"
+	"encoding/json"
+	"flag"
+	"io/ioutil"
+	"time"
+
+	"github.com/pkg/errors"
+
+	storagev1 "k8s.io/api/storage/v1"
+	metav1 "k8s.io/apimachinery/pkg/apis/meta/v1"
+	"k8s.io/apimachinery/pkg/apis/meta/v1/unstructured"
+	"k8s.io/apimachinery/pkg/runtime"
+	"k8s.io/apimachinery/pkg/runtime/schema"
+	"k8s.io/apimachinery/pkg/util/sets"
+	"k8s.io/client-go/kubernetes/scheme"
+	klog "k8s.io/klog/v2"
+	"k8s.io/kubernetes/test/e2e/framework"
+	e2econfig "k8s.io/kubernetes/test/e2e/framework/config"
+	e2elog "k8s.io/kubernetes/test/e2e/framework/log"
+	e2epod "k8s.io/kubernetes/test/e2e/framework/pod"
+	e2eskipper "k8s.io/kubernetes/test/e2e/framework/skipper"
+	e2evolume "k8s.io/kubernetes/test/e2e/framework/volume"
+	"k8s.io/kubernetes/test/e2e/storage/testpatterns"
+	"k8s.io/kubernetes/test/e2e/storage/testsuites"
+	"k8s.io/kubernetes/test/e2e/storage/utils"
+
+	"github.com/onsi/ginkgo"
+)
+
+// DriverDefinition needs to be filled in via a .yaml or .json
+// file. Its methods then implement the TestDriver interface, using
+// nothing but the information in this struct.
+type driverDefinition struct {
+	// DriverInfo is the static information that the storage testsuite
+	// expects from a test driver. See test/e2e/storage/testsuites/testdriver.go
+	// for details. The only field with a non-zero default is the list of
+	// supported file systems (SupportedFsType): it is set so that tests using
+	// the default file system are enabled.
+	DriverInfo testsuites.DriverInfo
+
+	// StorageClass must be set to enable dynamic provisioning tests.
+	// The default is to not run those tests.
+	StorageClass struct {
+		// FromName set to true enables the usage of a storage
+		// class with DriverInfo.Name as provisioner and no
+		// parameters.
+		FromName bool
+
+		// FromFile is used only when FromName is false.  It
+		// loads a storage class from the given .yaml or .json
+		// file. File names are resolved by the
+		// framework.testfiles package, which typically means
+		// that they can be absolute or relative to the test
+		// suite's --repo-root parameter.
+		//
+		// This can be used when the storage class is meant to have
+		// additional parameters.
+		FromFile string
+
+		// FromExistingClassName specifies the name of a pre-installed
+		// StorageClass that will be copied and used for the tests.
+		FromExistingClassName string
+	}
+
+	// SnapshotClass must be set to enable snapshotting tests.
+	// The default is to not run those tests.
+	SnapshotClass struct {
+		// FromName set to true enables the usage of a
+		// snapshotter class with DriverInfo.Name as provisioner.
+		FromName bool
+
+		// FromFile is used only when FromName is false.  It
+		// loads a snapshot class from the given .yaml or .json
+		// file. File names are resolved by the
+		// framework.testfiles package, which typically means
+		// that they can be absolute or relative to the test
+		// suite's --repo-root parameter.
+		//
+		// This can be used when the snapshot class is meant to have
+		// additional parameters.
+		FromFile string
+
+		// FromExistingClassName specifies the name of a pre-installed
+		// SnapshotClass that will be copied and used for the tests.
+		FromExistingClassName string
+	}
+
+	// InlineVolumes defines one or more volumes for use as inline
+	// ephemeral volumes. At least one such volume has to be
+	// defined to enable testing of inline ephemeral volumes.  If
+	// a test needs more volumes than defined, some of the defined
+	// volumes will be used multiple times.
+	//
+	// DriverInfo.Name is used as name of the driver in the inline volume.
+	InlineVolumes []struct {
+		// Attributes are passed as NodePublishVolumeReq.volume_context.
+		// Can be empty.
+		Attributes map[string]string
+		// Shared defines whether the resulting volume is
+		// shared between different pods (i.e.  changes made
+		// in one pod are visible in another)
+		Shared bool
+		// ReadOnly must be set to true if the driver does not
+		// support mounting as read/write.
+		ReadOnly bool
+	}
+
+	// ClientNodeName selects a specific node for scheduling test pods.
+	// Can be left empty. Most drivers should not need this and instead
+	// use topology to ensure that pods land on the right node(s).
+	ClientNodeName string
+
+	// Timeouts contains the custom timeouts used during the test execution.
+	// The values specified here will override the default values specified in
+	// the framework.TimeoutContext struct.
+	Timeouts map[string]string
+}
+
+func init() {
+	e2econfig.Flags.Var(testDriverParameter{}, "storage.testdriver", "name of a .yaml or .json file that defines a driver for storage testing, can be used more than once")
+}
+
+// testDriverParameter is used to hook loading of the driver
+// definition file and test instantiation into argument parsing: for
+// each of potentially many parameters, Set is called and then does
+// both immediately. There is no other code location between argument
+// parsing and starting of the test suite where those test could be
+// defined.
+type testDriverParameter struct {
+}
+
+var _ flag.Value = testDriverParameter{}
+
+func (t testDriverParameter) String() string {
+	return "<.yaml or .json file>"
+}
+
+func (t testDriverParameter) Set(filename string) error {
+	return AddDriverDefinition(filename)
+}
+
+// AddDriverDefinition defines ginkgo tests for CSI driver definition file.
+// Either --storage.testdriver cmdline argument or AddDriverDefinition can be used
+// to define the tests.
+func AddDriverDefinition(filename string) error {
+	driver, err := loadDriverDefinition(filename)
+	e2elog.Logf("Driver loaded from path [%s]: %+v", filename, driver)
+	if err != nil {
+		return err
+	}
+	if driver.DriverInfo.Name == "" {
+		return errors.Errorf("%q: DriverInfo.Name not set", filename)
+	}
+
+	description := "External Storage " + testsuites.GetDriverNameWithFeatureTags(driver)
+	ginkgo.Describe(description, func() {
+		testsuites.DefineTestSuite(driver, testsuites.CSISuites)
+	})
+
+	return nil
+}
+
+func loadDriverDefinition(filename string) (*driverDefinition, error) {
+	if filename == "" {
+		return nil, errors.New("missing file name")
+	}
+	data, err := ioutil.ReadFile(filename)
+	if err != nil {
+		return nil, err
+	}
+	// Some reasonable defaults follow.
+	driver := &driverDefinition{
+		DriverInfo: testsuites.DriverInfo{
+			SupportedFsType: sets.NewString(
+				"", // Default fsType
+			),
+			SupportedSizeRange: e2evolume.SizeRange{
+				Min: "5Gi",
+			},
+		},
+	}
+	// TODO: strict checking of the file content once https://github.com/kubernetes/kubernetes/pull/71589
+	// or something similar is merged.
+	if err := runtime.DecodeInto(scheme.Codecs.UniversalDecoder(), data, driver); err != nil {
+		return nil, errors.Wrap(err, filename)
+	}
+	return driver, nil
+}
+
+var _ testsuites.TestDriver = &driverDefinition{}
+
+// We have to implement the interface because dynamic PV may or may
+// not be supported. driverDefinition.SkipUnsupportedTest checks that
+// based on the actual driver definition.
+var _ testsuites.DynamicPVTestDriver = &driverDefinition{}
+
+// Same for snapshotting.
+var _ testsuites.SnapshottableTestDriver = &driverDefinition{}
+
+// And for ephemeral volumes.
+var _ testsuites.EphemeralTestDriver = &driverDefinition{}
+
+var _ testsuites.CustomTimeoutsTestDriver = &driverDefinition{}
+
+// runtime.DecodeInto needs a runtime.Object but doesn't do any
+// deserialization of it and therefore none of the methods below need
+// an implementation.
+var _ runtime.Object = &driverDefinition{}
+
+func (d *driverDefinition) DeepCopyObject() runtime.Object {
+	return nil
+}
+
+func (d *driverDefinition) GetObjectKind() schema.ObjectKind {
+	return nil
+}
+
+func (d *driverDefinition) GetDriverInfo() *testsuites.DriverInfo {
+	return &d.DriverInfo
+}
+
+func (d *driverDefinition) SkipUnsupportedTest(pattern testpatterns.TestPattern) {
+	supported := false
+	// TODO (?): add support for more volume types
+	switch pattern.VolType {
+	case "":
+		supported = true
+	case testpatterns.DynamicPV:
+		if d.StorageClass.FromName || d.StorageClass.FromFile != "" || d.StorageClass.FromExistingClassName != "" {
+			supported = true
+		}
+	case testpatterns.CSIInlineVolume:
+		supported = len(d.InlineVolumes) != 0
+	}
+	if !supported {
+		e2eskipper.Skipf("Driver %q does not support volume type %q - skipping", d.DriverInfo.Name, pattern.VolType)
+	}
+
+}
+
+func (d *driverDefinition) GetDynamicProvisionStorageClass(e2econfig *testsuites.PerTestConfig, fsType string) *storagev1.StorageClass {
+	var (
+		sc  *storagev1.StorageClass
+		err error
+	)
+
+	f := e2econfig.Framework
+
+	switch {
+	case d.StorageClass.FromName:
+		sc = &storagev1.StorageClass{Provisioner: d.DriverInfo.Name}
+	case d.StorageClass.FromExistingClassName != "":
+		sc, err = f.ClientSet.StorageV1().StorageClasses().Get(context.TODO(), d.StorageClass.FromExistingClassName, metav1.GetOptions{})
+		framework.ExpectNoError(err, "getting storage class %s", d.StorageClass.FromExistingClassName)
+	case d.StorageClass.FromFile != "":
+		var ok bool
+
+		items, err := utils.LoadFromManifests(d.StorageClass.FromFile)
+		framework.ExpectNoError(err, "load storage class from %s", d.StorageClass.FromFile)
+		framework.ExpectEqual(len(items), 1, "exactly one item from %s", d.StorageClass.FromFile)
+
+		err = utils.PatchItems(f, f.Namespace, items...)
+		framework.ExpectNoError(err, "patch items")
+
+		sc, ok = items[0].(*storagev1.StorageClass)
+		framework.ExpectEqual(ok, true, "storage class from %s", d.StorageClass.FromFile)
+	}
+
+	framework.ExpectNotEqual(sc, nil, "storage class is unexpectantly nil")
+
+	if fsType != "" {
+		if sc.Parameters == nil {
+			sc.Parameters = map[string]string{}
+		}
+		// This limits the external storage test suite to only CSI drivers, which may need to be
+		// reconsidered if we eventually need to move in-tree storage tests out.
+		sc.Parameters["csi.storage.k8s.io/fstype"] = fsType
+	}
+	return testsuites.CopyStorageClass(sc, f.Namespace.Name, "e2e-sc")
+}
+
+func (d *driverDefinition) GetTimeouts() *framework.TimeoutContext {
+	timeouts := framework.NewTimeoutContextWithDefaults()
+	if d.Timeouts == nil {
+		return timeouts
+	}
+
+	// Use a temporary map to hold the timeouts specified in the manifest file
+	c := make(map[string]time.Duration)
+	for k, v := range d.Timeouts {
+		duration, err := time.ParseDuration(v)
+		if err != nil {
+			// We can't use ExpectNoError() because his method can be called out of an It(),
+			// so we simply log the error and return the default timeouts.
+			klog.Errorf("Could not parse duration for key %s, will use default values: %v", k, err)
+			return timeouts
+		}
+		c[k] = duration
+	}
+
+	// Convert the temporary map holding the custom timeouts to JSON
+	t, err := json.Marshal(c)
+	if err != nil {
+		klog.Errorf("Could not marshal custom timeouts, will use default values: %v", err)
+		return timeouts
+	}
+
+	// Override the default timeouts with the custom ones
+	err = json.Unmarshal(t, &timeouts)
+	if err != nil {
+		klog.Errorf("Could not unmarshal custom timeouts, will use default values: %v", err)
+		return timeouts
+	}
+
+	return timeouts
+}
+
+func loadSnapshotClass(filename string) (*unstructured.Unstructured, error) {
+	data, err := ioutil.ReadFile(filename)
+	if err != nil {
+		return nil, err
+	}
+	snapshotClass := &unstructured.Unstructured{}
+
+	if err := runtime.DecodeInto(scheme.Codecs.UniversalDecoder(), data, snapshotClass); err != nil {
+		return nil, errors.Wrap(err, filename)
+	}
+
+	return snapshotClass, nil
+}
+
+func (d *driverDefinition) GetSnapshotClass(e2econfig *testsuites.PerTestConfig) *unstructured.Unstructured {
+	if !d.SnapshotClass.FromName && d.SnapshotClass.FromFile == "" && d.SnapshotClass.FromExistingClassName == "" {
+		e2eskipper.Skipf("Driver %q does not support snapshotting - skipping", d.DriverInfo.Name)
+	}
+
+	f := e2econfig.Framework
+	snapshotter := d.DriverInfo.Name
+	parameters := map[string]string{}
+	ns := e2econfig.Framework.Namespace.Name
+	suffix := "vsc"
+
+	switch {
+	case d.SnapshotClass.FromName:
+		// Do nothing (just use empty parameters)
+	case d.SnapshotClass.FromExistingClassName != "":
+		snapshotClass, err := f.DynamicClient.Resource(testsuites.SnapshotClassGVR).Get(context.TODO(), d.SnapshotClass.FromExistingClassName, metav1.GetOptions{})
+		framework.ExpectNoError(err, "getting snapshot class %s", d.SnapshotClass.FromExistingClassName)
+
+		if params, ok := snapshotClass.Object["parameters"].(map[string]interface{}); ok {
+			for k, v := range params {
+				parameters[k] = v.(string)
+			}
+		}
+
+		if snapshotProvider, ok := snapshotClass.Object["driver"]; ok {
+			snapshotter = snapshotProvider.(string)
+		}
+	case d.SnapshotClass.FromFile != "":
+		snapshotClass, err := loadSnapshotClass(d.SnapshotClass.FromFile)
+		framework.ExpectNoError(err, "load snapshot class from %s", d.SnapshotClass.FromFile)
+
+		if params, ok := snapshotClass.Object["parameters"].(map[string]interface{}); ok {
+			for k, v := range params {
+				parameters[k] = v.(string)
+			}
+		}
+
+		if snapshotProvider, ok := snapshotClass.Object["driver"]; ok {
+			snapshotter = snapshotProvider.(string)
+		}
+	}
+
+	return testsuites.GetSnapshotClass(snapshotter, parameters, ns, suffix)
+}
+
+func (d *driverDefinition) GetVolume(e2econfig *testsuites.PerTestConfig, volumeNumber int) (map[string]string, bool, bool) {
+	if len(d.InlineVolumes) == 0 {
+		e2eskipper.Skipf("%s does not have any InlineVolumeAttributes defined", d.DriverInfo.Name)
+	}
+	e2evolume := d.InlineVolumes[volumeNumber%len(d.InlineVolumes)]
+	return e2evolume.Attributes, e2evolume.Shared, e2evolume.ReadOnly
+}
+
+func (d *driverDefinition) GetCSIDriverName(e2econfig *testsuites.PerTestConfig) string {
+	return d.DriverInfo.Name
+}
+
+func (d *driverDefinition) PrepareTest(f *framework.Framework) (*testsuites.PerTestConfig, func()) {
+	e2econfig := &testsuites.PerTestConfig{
+		Driver:              d,
+		Prefix:              "external",
+		Framework:           f,
+		ClientNodeSelection: e2epod.NodeSelection{Name: d.ClientNodeName},
+	}
+	return e2econfig, func() {}
+}