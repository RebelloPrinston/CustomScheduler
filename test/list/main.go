--- conflicted
+++ resolved
@@ -37,13 +37,10 @@
 	warn     = flag.Bool("warn", false, "print warnings")
 )
 
-<<<<<<< HEAD
+
 // test holds test locations, package names, and test names.
 type test struct {
-=======
-// Test holds test locations, package names, and test names.
-type Test struct {
->>>>>>> e12f96ad
+  
 	Loc      string
 	Name     string
 	TestName string
