--- conflicted
+++ resolved
@@ -33,13 +33,8 @@
 
 	VersionInfo() (*cadvisorapi.VersionInfo, error)
 
-<<<<<<< HEAD
 	// ImagesFsInfo returns usage information about the filesystem holding container images.
-	ImagesFsInfo() (cadvisorapiv2.FsInfo, error)
-=======
-	// Returns usage information about the filesystem holding container images.
 	ImagesFsInfo(context.Context) (cadvisorapiv2.FsInfo, error)
->>>>>>> 6b031e50
 
 	// RootFsInfo returns usage information about the root filesystem.
 	RootFsInfo() (cadvisorapiv2.FsInfo, error)
