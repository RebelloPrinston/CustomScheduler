--- conflicted
+++ resolved
@@ -36,13 +36,8 @@
 var (
 	// TODO: Deprecate gitMajor and gitMinor, use only gitVersion instead.
 	gitMajor     string = "0"              // major version, always numeric
-<<<<<<< HEAD
-	gitMinor     string = "13.0+"          // minor version, numeric possibly followed by "+"
-	gitVersion   string = "v0.13.0-dev"    // version from git, output of $(git describe)
-=======
 	gitMinor     string = "13.2+"          // minor version, numeric possibly followed by "+"
 	gitVersion   string = "v0.13.2-dev"    // version from git, output of $(git describe)
->>>>>>> 28efb1d8
 	gitCommit    string = ""               // sha1 from git, output of $(git rev-parse HEAD)
 	gitTreeState string = "not a git tree" // state of git tree, either "clean" or "dirty"
 )