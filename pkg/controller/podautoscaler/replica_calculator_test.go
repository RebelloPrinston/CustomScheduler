/*
Copyright 2016 The Kubernetes Authors.

Licensed under the Apache License, Version 2.0 (the "License");
you may not use this file except in compliance with the License.
You may obtain a copy of the License at

    http://www.apache.org/licenses/LICENSE-2.0

Unless required by applicable law or agreed to in writing, software
distributed under the License is distributed on an "AS IS" BASIS,
WITHOUT WARRANTIES OR CONDITIONS OF ANY KIND, either express or implied.
See the License for the specific language governing permissions and
limitations under the License.
*/

package podautoscaler

import (
	"fmt"
	"math"
	"testing"
	"time"

	autoscalingv2 "k8s.io/api/autoscaling/v2beta2"
	v1 "k8s.io/api/core/v1"
	"k8s.io/apimachinery/pkg/api/meta/testrestmapper"
	"k8s.io/apimachinery/pkg/api/resource"
	metav1 "k8s.io/apimachinery/pkg/apis/meta/v1"
	"k8s.io/apimachinery/pkg/runtime"
	"k8s.io/apimachinery/pkg/runtime/schema"
	"k8s.io/apimachinery/pkg/util/sets"
	"k8s.io/client-go/informers"
	"k8s.io/client-go/kubernetes/fake"
	core "k8s.io/client-go/testing"
	"k8s.io/client-go/tools/cache"
	"k8s.io/kubernetes/pkg/api/legacyscheme"
	"k8s.io/kubernetes/pkg/controller"
	metricsclient "k8s.io/kubernetes/pkg/controller/podautoscaler/metrics"
	cmapi "k8s.io/metrics/pkg/apis/custom_metrics/v1beta2"
	emapi "k8s.io/metrics/pkg/apis/external_metrics/v1beta1"
	metricsapi "k8s.io/metrics/pkg/apis/metrics/v1beta1"
	metricsfake "k8s.io/metrics/pkg/client/clientset/versioned/fake"
	cmfake "k8s.io/metrics/pkg/client/custom_metrics/fake"
	emfake "k8s.io/metrics/pkg/client/external_metrics/fake"

	"github.com/stretchr/testify/assert"
	"github.com/stretchr/testify/require"
)

type resourceInfo struct {
	name     v1.ResourceName
	requests []resource.Quantity
	levels   [][]int64
	// only applies to pod names returned from "heapster"
	podNames []string

	targetUtilization   int32
	expectedUtilization int32
	expectedValue       int64
}

type metricType int

const (
	objectMetric metricType = iota
	objectPerPodMetric
	externalMetric
	externalPerPodMetric
	podMetric
)

type metricInfo struct {
	name         string
	levels       []int64
	singleObject *autoscalingv2.CrossVersionObjectReference
	selector     *metav1.LabelSelector
	metricType   metricType

	targetUtilization       int64
	perPodTargetUtilization int64
	expectedUtilization     int64
}

type replicaCalcTestCase struct {
	currentReplicas  int32
	expectedReplicas int32
	expectedError    error

	timestamp time.Time

<<<<<<< HEAD
	resource *resourceInfo
	metric   *metricInfo
=======
	resource  *resourceInfo
	metric    *metricInfo
	container string
>>>>>>> 251177e5

	podReadiness         []v1.ConditionStatus
	podStartTime         []metav1.Time
	podPhase             []v1.PodPhase
	podDeletionTimestamp []bool
}

const (
	testNamespace       = "test-namespace"
	podNamePrefix       = "test-pod"
	numContainersPerPod = 2
)

func (tc *replicaCalcTestCase) prepareTestClientSet() *fake.Clientset {
	fakeClient := &fake.Clientset{}
	fakeClient.AddReactor("list", "pods", func(action core.Action) (handled bool, ret runtime.Object, err error) {
		obj := &v1.PodList{}
		podsCount := int(tc.currentReplicas)
		// Failed pods are not included in tc.currentReplicas
		if tc.podPhase != nil && len(tc.podPhase) > podsCount {
			podsCount = len(tc.podPhase)
		}
		for i := 0; i < podsCount; i++ {
			podReadiness := v1.ConditionTrue
			if tc.podReadiness != nil && i < len(tc.podReadiness) {
				podReadiness = tc.podReadiness[i]
			}
			var podStartTime metav1.Time
			if tc.podStartTime != nil {
				podStartTime = tc.podStartTime[i]
			}
			podPhase := v1.PodRunning
			if tc.podPhase != nil {
				podPhase = tc.podPhase[i]
			}
			podDeletionTimestamp := false
			if tc.podDeletionTimestamp != nil {
				podDeletionTimestamp = tc.podDeletionTimestamp[i]
			}
			podName := fmt.Sprintf("%s-%d", podNamePrefix, i)
			pod := v1.Pod{
				Status: v1.PodStatus{
					Phase:     podPhase,
					StartTime: &podStartTime,
					Conditions: []v1.PodCondition{
						{
							Type:   v1.PodReady,
							Status: podReadiness,
						},
					},
				},
				ObjectMeta: metav1.ObjectMeta{
					Name:      podName,
					Namespace: testNamespace,
					Labels: map[string]string{
						"name": podNamePrefix,
					},
				},
				Spec: v1.PodSpec{
					Containers: []v1.Container{{Name: "container1"}, {Name: "container2"}},
				},
			}
			if podDeletionTimestamp {
				pod.DeletionTimestamp = &metav1.Time{Time: time.Now()}
			}

			if tc.resource != nil && i < len(tc.resource.requests) {
				pod.Spec.Containers[0].Resources = v1.ResourceRequirements{
					Requests: v1.ResourceList{
						tc.resource.name: tc.resource.requests[i],
					},
				}
				pod.Spec.Containers[1].Resources = v1.ResourceRequirements{
					Requests: v1.ResourceList{
						tc.resource.name: tc.resource.requests[i],
					},
				}
			}
			obj.Items = append(obj.Items, pod)
		}
		return true, obj, nil
	})
	return fakeClient
}

func (tc *replicaCalcTestCase) prepareTestMetricsClient() *metricsfake.Clientset {
	fakeMetricsClient := &metricsfake.Clientset{}
	// NB: we have to sound like Gollum due to gengo's inability to handle already-plural resource names
	fakeMetricsClient.AddReactor("list", "pods", func(action core.Action) (handled bool, ret runtime.Object, err error) {
		if tc.resource != nil {
			metrics := &metricsapi.PodMetricsList{}
			for i, resValue := range tc.resource.levels {
				podName := fmt.Sprintf("%s-%d", podNamePrefix, i)
				if len(tc.resource.podNames) > i {
					podName = tc.resource.podNames[i]
				}
				// NB: the list reactor actually does label selector filtering for us,
				// so we have to make sure our results match the label selector
				podMetric := metricsapi.PodMetrics{
					ObjectMeta: metav1.ObjectMeta{
						Name:      podName,
						Namespace: testNamespace,
						Labels:    map[string]string{"name": podNamePrefix},
					},
					Timestamp:  metav1.Time{Time: tc.timestamp},
					Window:     metav1.Duration{Duration: time.Minute},
					Containers: make([]metricsapi.ContainerMetrics, numContainersPerPod),
				}

				for i, m := range resValue {
					podMetric.Containers[i] = metricsapi.ContainerMetrics{
						Name: fmt.Sprintf("container%v", i+1),
						Usage: v1.ResourceList{
							tc.resource.name: *resource.NewMilliQuantity(m, resource.DecimalSI),
						},
					}
				}
				metrics.Items = append(metrics.Items, podMetric)
			}
			return true, metrics, nil
		}

		return true, nil, fmt.Errorf("no pod resource metrics specified in test client")
	})
	return fakeMetricsClient
}

func (tc *replicaCalcTestCase) prepareTestCMClient(t *testing.T) *cmfake.FakeCustomMetricsClient {
	fakeCMClient := &cmfake.FakeCustomMetricsClient{}
	fakeCMClient.AddReactor("get", "*", func(action core.Action) (handled bool, ret runtime.Object, err error) {
		getForAction, wasGetFor := action.(cmfake.GetForAction)
		if !wasGetFor {
			return true, nil, fmt.Errorf("expected a get-for action, got %v instead", action)
		}

		if tc.metric == nil {
			return true, nil, fmt.Errorf("no custom metrics specified in test client")
		}

		assert.Equal(t, tc.metric.name, getForAction.GetMetricName(), "the metric requested should have matched the one specified")

		if getForAction.GetName() == "*" {
			metrics := cmapi.MetricValueList{}

			// multiple objects
			assert.Equal(t, "pods", getForAction.GetResource().Resource, "the type of object that we requested multiple metrics for should have been pods")

			for i, level := range tc.metric.levels {
				podMetric := cmapi.MetricValue{
					DescribedObject: v1.ObjectReference{
						Kind:      "Pod",
						Name:      fmt.Sprintf("%s-%d", podNamePrefix, i),
						Namespace: testNamespace,
					},
					Timestamp: metav1.Time{Time: tc.timestamp},
					Metric: cmapi.MetricIdentifier{
						Name: tc.metric.name,
					},
					Value: *resource.NewMilliQuantity(level, resource.DecimalSI),
				}
				metrics.Items = append(metrics.Items, podMetric)
			}

			return true, &metrics, nil
		}
		name := getForAction.GetName()
		mapper := testrestmapper.TestOnlyStaticRESTMapper(legacyscheme.Scheme)
		metrics := &cmapi.MetricValueList{}
		assert.NotNil(t, tc.metric.singleObject, "should have only requested a single-object metric when calling GetObjectMetricReplicas")
		gk := schema.FromAPIVersionAndKind(tc.metric.singleObject.APIVersion, tc.metric.singleObject.Kind).GroupKind()
		mapping, err := mapper.RESTMapping(gk)
		if err != nil {
			return true, nil, fmt.Errorf("unable to get mapping for %s: %v", gk.String(), err)
		}
		groupResource := mapping.Resource.GroupResource()

		assert.Equal(t, groupResource.String(), getForAction.GetResource().Resource, "should have requested metrics for the resource matching the GroupKind passed in")
		assert.Equal(t, tc.metric.singleObject.Name, name, "should have requested metrics for the object matching the name passed in")

		metrics.Items = []cmapi.MetricValue{
			{
				DescribedObject: v1.ObjectReference{
					Kind:       tc.metric.singleObject.Kind,
					APIVersion: tc.metric.singleObject.APIVersion,
					Name:       name,
				},
				Timestamp: metav1.Time{Time: tc.timestamp},
				Metric: cmapi.MetricIdentifier{
					Name: tc.metric.name,
				},
				Value: *resource.NewMilliQuantity(int64(tc.metric.levels[0]), resource.DecimalSI),
			},
		}

		return true, metrics, nil
	})
	return fakeCMClient
}

func (tc *replicaCalcTestCase) prepareTestEMClient(t *testing.T) *emfake.FakeExternalMetricsClient {
	fakeEMClient := &emfake.FakeExternalMetricsClient{}
	fakeEMClient.AddReactor("list", "*", func(action core.Action) (handled bool, ret runtime.Object, err error) {
		listAction, wasList := action.(core.ListAction)
		if !wasList {
			return true, nil, fmt.Errorf("expected a list-for action, got %v instead", action)
		}

		if tc.metric == nil {
			return true, nil, fmt.Errorf("no external metrics specified in test client")
		}

		assert.Equal(t, tc.metric.name, listAction.GetResource().Resource, "the metric requested should have matched the one specified")

		selector, err := metav1.LabelSelectorAsSelector(tc.metric.selector)
		if err != nil {
			return true, nil, fmt.Errorf("failed to convert label selector specified in test client")
		}
		assert.Equal(t, selector, listAction.GetListRestrictions().Labels, "the metric selector should have matched the one specified")

		metrics := emapi.ExternalMetricValueList{}

		for _, level := range tc.metric.levels {
			metric := emapi.ExternalMetricValue{
				Timestamp:  metav1.Time{Time: tc.timestamp},
				MetricName: tc.metric.name,
				Value:      *resource.NewMilliQuantity(level, resource.DecimalSI),
			}
			metrics.Items = append(metrics.Items, metric)
		}

		return true, &metrics, nil
	})
	return fakeEMClient
}

func (tc *replicaCalcTestCase) prepareTestClient(t *testing.T) (*fake.Clientset, *metricsfake.Clientset, *cmfake.FakeCustomMetricsClient, *emfake.FakeExternalMetricsClient) {
	fakeClient := tc.prepareTestClientSet()
	fakeMetricsClient := tc.prepareTestMetricsClient()
	fakeCMClient := tc.prepareTestCMClient(t)
	fakeEMClient := tc.prepareTestEMClient(t)
	return fakeClient, fakeMetricsClient, fakeCMClient, fakeEMClient
}

func (tc *replicaCalcTestCase) runTest(t *testing.T) {
	testClient, testMetricsClient, testCMClient, testEMClient := tc.prepareTestClient(t)
	metricsClient := metricsclient.NewRESTMetricsClient(testMetricsClient.MetricsV1beta1(), testCMClient, testEMClient)

	informerFactory := informers.NewSharedInformerFactory(testClient, controller.NoResyncPeriodFunc())
	informer := informerFactory.Core().V1().Pods()

	replicaCalc := NewReplicaCalculator(metricsClient, informer.Lister(), defaultTestingTolerance, defaultTestingCPUInitializationPeriod, defaultTestingDelayOfInitialReadinessStatus)

	stop := make(chan struct{})
	defer close(stop)
	informerFactory.Start(stop)
	if !cache.WaitForNamedCacheSync("HPA", stop, informer.Informer().HasSynced) {
		return
	}

	selector, err := metav1.LabelSelectorAsSelector(&metav1.LabelSelector{
		MatchLabels: map[string]string{"name": podNamePrefix},
	})
	if err != nil {
		require.Nil(t, err, "something went horribly wrong...")
	}

	if tc.resource != nil {
		outReplicas, outUtilization, outRawValue, outTimestamp, err := replicaCalc.GetResourceReplicas(tc.currentReplicas, tc.resource.targetUtilization, tc.resource.name, testNamespace, selector, tc.container)

		if tc.expectedError != nil {
			require.Error(t, err, "there should be an error calculating the replica count")
			assert.Contains(t, err.Error(), tc.expectedError.Error(), "the error message should have contained the expected error message")
			return
		}
		require.NoError(t, err, "there should not have been an error calculating the replica count")
		assert.Equal(t, tc.expectedReplicas, outReplicas, "replicas should be as expected")
		assert.Equal(t, tc.resource.expectedUtilization, outUtilization, "utilization should be as expected")
		assert.Equal(t, tc.resource.expectedValue, outRawValue, "raw value should be as expected")
		assert.True(t, tc.timestamp.Equal(outTimestamp), "timestamp should be as expected")
		return
	}

	var outReplicas int32
	var outUtilization int64
	var outTimestamp time.Time
	switch tc.metric.metricType {
	case objectMetric:
		if tc.metric.singleObject == nil {
			t.Fatal("Metric specified as objectMetric but metric.singleObject is nil.")
		}
		outReplicas, outUtilization, outTimestamp, err = replicaCalc.GetObjectMetricReplicas(tc.currentReplicas, tc.metric.targetUtilization, tc.metric.name, testNamespace, tc.metric.singleObject, selector, nil)
	case objectPerPodMetric:
		if tc.metric.singleObject == nil {
			t.Fatal("Metric specified as objectMetric but metric.singleObject is nil.")
		}
		outReplicas, outUtilization, outTimestamp, err = replicaCalc.GetObjectPerPodMetricReplicas(tc.currentReplicas, tc.metric.perPodTargetUtilization, tc.metric.name, testNamespace, tc.metric.singleObject, nil)
	case externalMetric:
		if tc.metric.selector == nil {
			t.Fatal("Metric specified as externalMetric but metric.selector is nil.")
		}
		if tc.metric.targetUtilization <= 0 {
			t.Fatalf("Metric specified as externalMetric but metric.targetUtilization is %d which is <=0.", tc.metric.targetUtilization)
		}
		outReplicas, outUtilization, outTimestamp, err = replicaCalc.GetExternalMetricReplicas(tc.currentReplicas, tc.metric.targetUtilization, tc.metric.name, testNamespace, tc.metric.selector, selector)
	case externalPerPodMetric:
		if tc.metric.selector == nil {
			t.Fatal("Metric specified as externalPerPodMetric but metric.selector is nil.")
		}
		if tc.metric.perPodTargetUtilization <= 0 {
			t.Fatalf("Metric specified as externalPerPodMetric but metric.perPodTargetUtilization is %d which is <=0.", tc.metric.perPodTargetUtilization)
		}

		outReplicas, outUtilization, outTimestamp, err = replicaCalc.GetExternalPerPodMetricReplicas(tc.currentReplicas, tc.metric.perPodTargetUtilization, tc.metric.name, testNamespace, tc.metric.selector)
	case podMetric:
		outReplicas, outUtilization, outTimestamp, err = replicaCalc.GetMetricReplicas(tc.currentReplicas, tc.metric.targetUtilization, tc.metric.name, testNamespace, selector, nil)
	default:
		t.Fatalf("Unknown metric type: %d", tc.metric.metricType)
	}

	if tc.expectedError != nil {
		require.Error(t, err, "there should be an error calculating the replica count")
		assert.Contains(t, err.Error(), tc.expectedError.Error(), "the error message should have contained the expected error message")
		return
	}
	require.NoError(t, err, "there should not have been an error calculating the replica count")
	assert.Equal(t, tc.expectedReplicas, outReplicas, "replicas should be as expected")
	assert.Equal(t, tc.metric.expectedUtilization, outUtilization, "utilization should be as expected")
	assert.True(t, tc.timestamp.Equal(outTimestamp), "timestamp should be as expected")
}
func makePodMetricLevels(containerMetric ...int64) [][]int64 {
	metrics := make([][]int64, len(containerMetric))
	for i := 0; i < len(containerMetric); i++ {
		metrics[i] = make([]int64, numContainersPerPod)
		for j := 0; j < numContainersPerPod; j++ {
			metrics[i][j] = containerMetric[i]
		}
	}
	return metrics
}
func TestReplicaCalcDisjointResourcesMetrics(t *testing.T) {
	tc := replicaCalcTestCase{
		currentReplicas: 1,
		expectedError:   fmt.Errorf("no metrics returned matched known pods"),
		resource: &resourceInfo{
			name:     v1.ResourceCPU,
			requests: []resource.Quantity{resource.MustParse("1.0")},
			levels:   makePodMetricLevels(100),
			podNames: []string{"an-older-pod-name"},

			targetUtilization: 100,
		},
	}
	tc.runTest(t)
}

func TestReplicaCalcMissingContainerMetricError(t *testing.T) {
	tc := replicaCalcTestCase{
		currentReplicas: 1,
		expectedError:   fmt.Errorf("container container2 not present in metrics for pod test-namespace/test-pod-0"),
		resource: &resourceInfo{
			name:     v1.ResourceCPU,
			requests: []resource.Quantity{resource.MustParse("1.0")},
			levels:   [][]int64{{0}},
		},
		container: "container2",
	}
	tc.runTest(t)
}

func TestReplicaCalcScaleUp(t *testing.T) {
	tc := replicaCalcTestCase{
		currentReplicas:  3,
		expectedReplicas: 5,
		resource: &resourceInfo{
			name:     v1.ResourceCPU,
			requests: []resource.Quantity{resource.MustParse("1.0"), resource.MustParse("1.0"), resource.MustParse("1.0")},
			levels:   makePodMetricLevels(300, 500, 700),

			targetUtilization:   30,
			expectedUtilization: 50,
			expectedValue:       numContainersPerPod * 500,
		},
	}
	tc.runTest(t)
}

func TestReplicaCalcContainerScaleUp(t *testing.T) {
	tc := replicaCalcTestCase{
		currentReplicas:  3,
		expectedReplicas: 5,
		resource: &resourceInfo{
			name:     v1.ResourceCPU,
			requests: []resource.Quantity{resource.MustParse("1.0"), resource.MustParse("1.0"), resource.MustParse("1.0")},
			levels:   [][]int64{{1000, 300}, {1000, 500}, {1000, 700}},

			targetUtilization:   30,
			expectedUtilization: 50,
			expectedValue:       500,
		},
		container: "container2",
	}
	tc.runTest(t)
}

func TestReplicaCalcScaleUpUnreadyLessScale(t *testing.T) {
	tc := replicaCalcTestCase{
		currentReplicas:  3,
		expectedReplicas: 4,
		podReadiness:     []v1.ConditionStatus{v1.ConditionFalse, v1.ConditionTrue, v1.ConditionTrue},
		resource: &resourceInfo{
			name:     v1.ResourceCPU,
			requests: []resource.Quantity{resource.MustParse("1.0"), resource.MustParse("1.0"), resource.MustParse("1.0")},
			levels:   makePodMetricLevels(300, 500, 700),

			targetUtilization:   30,
			expectedUtilization: 60,
			expectedValue:       numContainersPerPod * 600,
		},
	}
	tc.runTest(t)
}

func TestReplicaCalcScaleUpContainerHotCpuLessScale(t *testing.T) {
	tc := replicaCalcTestCase{
		currentReplicas:  3,
		expectedReplicas: 4,
		podStartTime:     []metav1.Time{hotCPUCreationTime(), coolCPUCreationTime(), coolCPUCreationTime()},
		resource: &resourceInfo{
			name:     v1.ResourceCPU,
			requests: []resource.Quantity{resource.MustParse("1.0"), resource.MustParse("1.0"), resource.MustParse("1.0")},
			levels:   [][]int64{{0, 300}, {0, 500}, {0, 700}},

			targetUtilization:   30,
			expectedUtilization: 60,
			expectedValue:       600,
		},
		container: "container2",
	}
	tc.runTest(t)
}

func TestReplicaCalcScaleUpHotCpuLessScale(t *testing.T) {
	tc := replicaCalcTestCase{
		currentReplicas:  3,
		expectedReplicas: 4,
		podStartTime:     []metav1.Time{hotCPUCreationTime(), coolCPUCreationTime(), coolCPUCreationTime()},
		resource: &resourceInfo{
			name:     v1.ResourceCPU,
			requests: []resource.Quantity{resource.MustParse("1.0"), resource.MustParse("1.0"), resource.MustParse("1.0")},
			levels:   makePodMetricLevels(300, 500, 700),

			targetUtilization:   30,
			expectedUtilization: 60,
			expectedValue:       numContainersPerPod * 600,
		},
	}
	tc.runTest(t)
}

func TestReplicaCalcScaleUpUnreadyNoScale(t *testing.T) {
	tc := replicaCalcTestCase{
		currentReplicas:  3,
		expectedReplicas: 3,
		podReadiness:     []v1.ConditionStatus{v1.ConditionTrue, v1.ConditionFalse, v1.ConditionFalse},
		resource: &resourceInfo{
			name:     v1.ResourceCPU,
			requests: []resource.Quantity{resource.MustParse("1.0"), resource.MustParse("1.0"), resource.MustParse("1.0")},
			levels:   makePodMetricLevels(400, 500, 700),

			targetUtilization:   30,
			expectedUtilization: 40,
			expectedValue:       numContainersPerPod * 400,
		},
	}
	tc.runTest(t)
}

func TestReplicaCalcScaleHotCpuNoScale(t *testing.T) {
	tc := replicaCalcTestCase{
		currentReplicas:  3,
		expectedReplicas: 3,
		podReadiness:     []v1.ConditionStatus{v1.ConditionTrue, v1.ConditionFalse, v1.ConditionFalse},
		podStartTime:     []metav1.Time{coolCPUCreationTime(), hotCPUCreationTime(), hotCPUCreationTime()},
		resource: &resourceInfo{
			name:     v1.ResourceCPU,
			requests: []resource.Quantity{resource.MustParse("1.0"), resource.MustParse("1.0"), resource.MustParse("1.0")},
			levels:   makePodMetricLevels(400, 500, 700),

			targetUtilization:   30,
			expectedUtilization: 40,
			expectedValue:       numContainersPerPod * 400,
		},
	}
	tc.runTest(t)
}

func TestReplicaCalcScaleUpIgnoresFailedPods(t *testing.T) {
	tc := replicaCalcTestCase{
		currentReplicas:  2,
		expectedReplicas: 4,
		podReadiness:     []v1.ConditionStatus{v1.ConditionTrue, v1.ConditionTrue, v1.ConditionFalse, v1.ConditionFalse},
		podPhase:         []v1.PodPhase{v1.PodRunning, v1.PodRunning, v1.PodFailed, v1.PodFailed},
		resource: &resourceInfo{
			name:     v1.ResourceCPU,
			requests: []resource.Quantity{resource.MustParse("1.0"), resource.MustParse("1.0"), resource.MustParse("1.0"), resource.MustParse("1.0")},
			levels:   makePodMetricLevels(500, 700),

			targetUtilization:   30,
			expectedUtilization: 60,
			expectedValue:       numContainersPerPod * 600,
		},
	}
	tc.runTest(t)
}

func TestReplicaCalcScaleUpContainerIgnoresFailedPods(t *testing.T) {
	tc := replicaCalcTestCase{
		currentReplicas:  2,
		expectedReplicas: 4,
		podReadiness:     []v1.ConditionStatus{v1.ConditionTrue, v1.ConditionTrue, v1.ConditionFalse, v1.ConditionFalse},
		podPhase:         []v1.PodPhase{v1.PodRunning, v1.PodRunning, v1.PodFailed, v1.PodFailed},
		resource: &resourceInfo{
			name:     v1.ResourceCPU,
			requests: []resource.Quantity{resource.MustParse("1.0"), resource.MustParse("1.0"), resource.MustParse("1.0"), resource.MustParse("1.0")},
			levels:   [][]int64{{1000, 500}, {9000, 700}},

			targetUtilization:   30,
			expectedUtilization: 60,
			expectedValue:       600,
		},
		container: "container2",
	}
	tc.runTest(t)
}

func TestReplicaCalcScaleUpIgnoresDeletionPods(t *testing.T) {
	tc := replicaCalcTestCase{
		currentReplicas:      2,
		expectedReplicas:     4,
		podReadiness:         []v1.ConditionStatus{v1.ConditionTrue, v1.ConditionTrue, v1.ConditionFalse, v1.ConditionFalse},
		podPhase:             []v1.PodPhase{v1.PodRunning, v1.PodRunning, v1.PodRunning, v1.PodRunning},
		podDeletionTimestamp: []bool{false, false, true, true},
		resource: &resourceInfo{
			name:     v1.ResourceCPU,
			requests: []resource.Quantity{resource.MustParse("1.0"), resource.MustParse("1.0"), resource.MustParse("1.0"), resource.MustParse("1.0")},
			levels:   makePodMetricLevels(500, 700),

			targetUtilization:   30,
			expectedUtilization: 60,
			expectedValue:       numContainersPerPod * 600,
		},
	}
	tc.runTest(t)
}

func TestReplicaCalcScaleUpContainerIgnoresDeletionPods(t *testing.T) {
	tc := replicaCalcTestCase{
		currentReplicas:      2,
		expectedReplicas:     4,
		podReadiness:         []v1.ConditionStatus{v1.ConditionTrue, v1.ConditionTrue, v1.ConditionFalse, v1.ConditionFalse},
		podPhase:             []v1.PodPhase{v1.PodRunning, v1.PodRunning, v1.PodRunning, v1.PodRunning},
		podDeletionTimestamp: []bool{false, false, true, true},
		resource: &resourceInfo{
			name:     v1.ResourceCPU,
			requests: []resource.Quantity{resource.MustParse("1.0"), resource.MustParse("1.0"), resource.MustParse("1.0"), resource.MustParse("1.0")},
			levels:   makePodMetricLevels(500, 700), // TODO: This test is broken and works only because of missing metrics

			targetUtilization:   30,
			expectedUtilization: 60,
			expectedValue:       600,
		},
		container: "container1",
	}
	tc.runTest(t)
}

func TestReplicaCalcScaleUpCM(t *testing.T) {
	tc := replicaCalcTestCase{
		currentReplicas:  3,
		expectedReplicas: 4,
		metric: &metricInfo{
			name:                "qps",
			levels:              []int64{20000, 10000, 30000},
			targetUtilization:   15000,
			expectedUtilization: 20000,
			metricType:          podMetric,
		},
	}
	tc.runTest(t)
}

func TestReplicaCalcScaleUpCMUnreadyHotCpuNoLessScale(t *testing.T) {
	tc := replicaCalcTestCase{
		currentReplicas:  3,
		expectedReplicas: 6,
		podReadiness:     []v1.ConditionStatus{v1.ConditionTrue, v1.ConditionTrue, v1.ConditionFalse},
		podStartTime:     []metav1.Time{coolCPUCreationTime(), coolCPUCreationTime(), hotCPUCreationTime()},
		metric: &metricInfo{
			name:                "qps",
			levels:              []int64{50000, 10000, 30000},
			targetUtilization:   15000,
			expectedUtilization: 30000,
			metricType:          podMetric,
		},
	}
	tc.runTest(t)
}

func TestReplicaCalcScaleUpCMUnreadyHotCpuScaleWouldScaleDown(t *testing.T) {
	tc := replicaCalcTestCase{
		currentReplicas:  3,
		expectedReplicas: 7,
		podReadiness:     []v1.ConditionStatus{v1.ConditionFalse, v1.ConditionTrue, v1.ConditionFalse},
		podStartTime:     []metav1.Time{hotCPUCreationTime(), coolCPUCreationTime(), hotCPUCreationTime()},
		metric: &metricInfo{
			name:                "qps",
			levels:              []int64{50000, 15000, 30000},
			targetUtilization:   15000,
			expectedUtilization: 31666,
			metricType:          podMetric,
		},
	}
	tc.runTest(t)
}

func TestReplicaCalcScaleUpCMObject(t *testing.T) {
	tc := replicaCalcTestCase{
		currentReplicas:  3,
		expectedReplicas: 4,
		metric: &metricInfo{
			name:                "qps",
			levels:              []int64{20000},
			targetUtilization:   15000,
			expectedUtilization: 20000,
			singleObject: &autoscalingv2.CrossVersionObjectReference{
				Kind:       "Deployment",
				APIVersion: "apps/v1",
				Name:       "some-deployment",
			},
		},
	}
	tc.runTest(t)
}

func TestReplicaCalcScaleUpCMPerPodObject(t *testing.T) {
	tc := replicaCalcTestCase{
		currentReplicas:  3,
		expectedReplicas: 4,
		metric: &metricInfo{
			metricType:              objectPerPodMetric,
			name:                    "qps",
			levels:                  []int64{20000},
			perPodTargetUtilization: 5000,
			expectedUtilization:     6667,
			singleObject: &autoscalingv2.CrossVersionObjectReference{
				Kind:       "Deployment",
				APIVersion: "apps/v1",
				Name:       "some-deployment",
			},
		},
	}
	tc.runTest(t)
}

func TestReplicaCalcScaleUpCMObjectIgnoresUnreadyPods(t *testing.T) {
	tc := replicaCalcTestCase{
		currentReplicas:  3,
		expectedReplicas: 5, // If we did not ignore unready pods, we'd expect 15 replicas.
		podReadiness:     []v1.ConditionStatus{v1.ConditionFalse, v1.ConditionTrue, v1.ConditionFalse},
		metric: &metricInfo{
			name:                "qps",
			levels:              []int64{50000},
			targetUtilization:   10000,
			expectedUtilization: 50000,
			singleObject: &autoscalingv2.CrossVersionObjectReference{
				Kind:       "Deployment",
				APIVersion: "apps/v1",
				Name:       "some-deployment",
			},
		},
	}
	tc.runTest(t)
}

func TestReplicaCalcScaleUpCMExternal(t *testing.T) {
	tc := replicaCalcTestCase{
		currentReplicas:  1,
		expectedReplicas: 2,
		metric: &metricInfo{
			name:                "qps",
			levels:              []int64{8600},
			targetUtilization:   4400,
			expectedUtilization: 8600,
			selector:            &metav1.LabelSelector{MatchLabels: map[string]string{"label": "value"}},
			metricType:          podMetric,
		},
	}
	tc.runTest(t)
}

func TestReplicaCalcScaleUpCMExternalIgnoresUnreadyPods(t *testing.T) {
	tc := replicaCalcTestCase{
		currentReplicas:  3,
		expectedReplicas: 2, // Would expect 6 if we didn't ignore unready pods
		podReadiness:     []v1.ConditionStatus{v1.ConditionFalse, v1.ConditionTrue, v1.ConditionFalse},
		metric: &metricInfo{
			name:                "qps",
			levels:              []int64{8600},
			targetUtilization:   4400,
			expectedUtilization: 8600,
			selector:            &metav1.LabelSelector{MatchLabels: map[string]string{"label": "value"}},
			metricType:          externalMetric,
		},
	}
	tc.runTest(t)
}

func TestReplicaCalcScaleUpCMExternalNoLabels(t *testing.T) {
	tc := replicaCalcTestCase{
		currentReplicas:  1,
		expectedReplicas: 2,
		metric: &metricInfo{
			name:                "qps",
			levels:              []int64{8600},
			targetUtilization:   4400,
			expectedUtilization: 8600,
			metricType:          podMetric,
		},
	}
	tc.runTest(t)
}

func TestReplicaCalcScaleUpPerPodCMExternal(t *testing.T) {
	tc := replicaCalcTestCase{
		currentReplicas:  3,
		expectedReplicas: 4,
		metric: &metricInfo{
			name:                    "qps",
			levels:                  []int64{8600},
			perPodTargetUtilization: 2150,
			expectedUtilization:     2867,
			selector:                &metav1.LabelSelector{MatchLabels: map[string]string{"label": "value"}},
			metricType:              externalPerPodMetric,
		},
	}
	tc.runTest(t)
}

func TestReplicaCalcScaleDown(t *testing.T) {
	tc := replicaCalcTestCase{
		currentReplicas:  5,
		expectedReplicas: 3,
		resource: &resourceInfo{
			name:     v1.ResourceCPU,
			requests: []resource.Quantity{resource.MustParse("1.0"), resource.MustParse("1.0"), resource.MustParse("1.0"), resource.MustParse("1.0"), resource.MustParse("1.0")},
			levels:   makePodMetricLevels(100, 300, 500, 250, 250),

			targetUtilization:   50,
			expectedUtilization: 28,
			expectedValue:       numContainersPerPod * 280,
		},
	}
	tc.runTest(t)
}

func TestReplicaCalcContainerScaleDown(t *testing.T) {
	tc := replicaCalcTestCase{
		currentReplicas:  5,
		expectedReplicas: 3,
		resource: &resourceInfo{
			name:     v1.ResourceCPU,
			requests: []resource.Quantity{resource.MustParse("1.0"), resource.MustParse("1.0"), resource.MustParse("1.0"), resource.MustParse("1.0"), resource.MustParse("1.0")},
			levels:   [][]int64{{1000, 100}, {1000, 300}, {1000, 500}, {1000, 250}, {1000, 250}},

			targetUtilization:   50,
			expectedUtilization: 28,
			expectedValue:       280,
		},
		container: "container2",
	}
	tc.runTest(t)
}

func TestReplicaCalcScaleDownCM(t *testing.T) {
	tc := replicaCalcTestCase{
		currentReplicas:  5,
		expectedReplicas: 3,
		metric: &metricInfo{
			name:                "qps",
			levels:              []int64{12000, 12000, 12000, 12000, 12000},
			targetUtilization:   20000,
			expectedUtilization: 12000,
			metricType:          podMetric,
		},
	}
	tc.runTest(t)
}

func TestReplicaCalcScaleDownPerPodCMObject(t *testing.T) {
	tc := replicaCalcTestCase{
		currentReplicas:  5,
		expectedReplicas: 3,
		metric: &metricInfo{
			name:                    "qps",
			levels:                  []int64{6000},
			perPodTargetUtilization: 2000,
			expectedUtilization:     1200,
			singleObject: &autoscalingv2.CrossVersionObjectReference{
				Kind:       "Deployment",
				APIVersion: "apps/v1",
				Name:       "some-deployment",
			},
			metricType: objectPerPodMetric,
		},
	}
	tc.runTest(t)
}

func TestReplicaCalcScaleDownCMObject(t *testing.T) {
	tc := replicaCalcTestCase{
		currentReplicas:  5,
		expectedReplicas: 3,
		metric: &metricInfo{
			name:                "qps",
			levels:              []int64{12000},
			targetUtilization:   20000,
			expectedUtilization: 12000,
			singleObject: &autoscalingv2.CrossVersionObjectReference{
				Kind:       "Deployment",
				APIVersion: "apps/v1",
				Name:       "some-deployment",
			},
		},
	}
	tc.runTest(t)
}

func TestReplicaCalcScaleDownCMExternal(t *testing.T) {
	tc := replicaCalcTestCase{
		currentReplicas:  5,
		expectedReplicas: 3,
		metric: &metricInfo{
			name:                "qps",
			levels:              []int64{8600},
			targetUtilization:   14334,
			expectedUtilization: 8600,
			selector:            &metav1.LabelSelector{MatchLabels: map[string]string{"label": "value"}},
			metricType:          externalMetric,
		},
	}
	tc.runTest(t)
}

func TestReplicaCalcScaleDownPerPodCMExternal(t *testing.T) {
	tc := replicaCalcTestCase{
		currentReplicas:  5,
		expectedReplicas: 3,
		metric: &metricInfo{
			name:                    "qps",
			levels:                  []int64{8600},
			perPodTargetUtilization: 2867,
			expectedUtilization:     1720,
			selector:                &metav1.LabelSelector{MatchLabels: map[string]string{"label": "value"}},
			metricType:              externalPerPodMetric,
		},
	}
	tc.runTest(t)
}

func TestReplicaCalcScaleDownExcludeUnreadyPods(t *testing.T) {
	tc := replicaCalcTestCase{
		currentReplicas:  5,
		expectedReplicas: 2,
		podReadiness:     []v1.ConditionStatus{v1.ConditionTrue, v1.ConditionTrue, v1.ConditionTrue, v1.ConditionFalse, v1.ConditionFalse},
		resource: &resourceInfo{
			name:     v1.ResourceCPU,
			requests: []resource.Quantity{resource.MustParse("1.0"), resource.MustParse("1.0"), resource.MustParse("1.0"), resource.MustParse("1.0"), resource.MustParse("1.0")},
			levels:   makePodMetricLevels(100, 300, 500, 250, 250),

			targetUtilization:   50,
			expectedUtilization: 30,
			expectedValue:       numContainersPerPod * 300,
		},
	}
	tc.runTest(t)
}

func TestReplicaCalcScaleDownContainerExcludeUnreadyPods(t *testing.T) {
	tc := replicaCalcTestCase{
		currentReplicas:  5,
		expectedReplicas: 2,
		podReadiness:     []v1.ConditionStatus{v1.ConditionTrue, v1.ConditionTrue, v1.ConditionTrue, v1.ConditionFalse, v1.ConditionFalse},
		resource: &resourceInfo{
			name:     v1.ResourceCPU,
			requests: []resource.Quantity{resource.MustParse("1.0"), resource.MustParse("1.0"), resource.MustParse("1.0"), resource.MustParse("1.0"), resource.MustParse("1.0")},
			levels:   [][]int64{{1000, 100}, {1000, 300}, {1000, 500}, {1000, 250}, {1000, 250}},

			targetUtilization:   50,
			expectedUtilization: 30,
			expectedValue:       300,
		},
		container: "container2",
	}
	tc.runTest(t)
}

func TestReplicaCalcScaleDownExcludeUnscheduledPods(t *testing.T) {
	tc := replicaCalcTestCase{
		currentReplicas:  5,
		expectedReplicas: 1,
		podReadiness:     []v1.ConditionStatus{v1.ConditionTrue, v1.ConditionFalse, v1.ConditionFalse, v1.ConditionFalse, v1.ConditionFalse},
		podPhase:         []v1.PodPhase{v1.PodRunning, v1.PodPending, v1.PodPending, v1.PodPending, v1.PodPending},
		resource: &resourceInfo{
			name:     v1.ResourceCPU,
			requests: []resource.Quantity{resource.MustParse("1.0"), resource.MustParse("1.0"), resource.MustParse("1.0"), resource.MustParse("1.0"), resource.MustParse("1.0")},
			levels:   makePodMetricLevels(100),

			targetUtilization:   50,
			expectedUtilization: 10,
			expectedValue:       numContainersPerPod * 100,
		},
	}
	tc.runTest(t)
}

func TestReplicaCalcScaleDownContainerExcludeUnscheduledPods(t *testing.T) {
	tc := replicaCalcTestCase{
		currentReplicas:  5,
		expectedReplicas: 1,
		podReadiness:     []v1.ConditionStatus{v1.ConditionTrue, v1.ConditionFalse, v1.ConditionFalse, v1.ConditionFalse, v1.ConditionFalse},
		podPhase:         []v1.PodPhase{v1.PodRunning, v1.PodPending, v1.PodPending, v1.PodPending, v1.PodPending},
		resource: &resourceInfo{
			name:     v1.ResourceCPU,
			requests: []resource.Quantity{resource.MustParse("1.0"), resource.MustParse("1.0"), resource.MustParse("1.0"), resource.MustParse("1.0"), resource.MustParse("1.0")},
			levels:   [][]int64{{1000, 100}, {1000, 300}, {1000, 500}, {1000, 250}, {1000, 250}},

			targetUtilization:   50,
			expectedUtilization: 10,
			expectedValue:       100,
		},
		container: "container2",
	}
	tc.runTest(t)
}

func TestReplicaCalcScaleDownIgnoreHotCpuPods(t *testing.T) {
	tc := replicaCalcTestCase{
		currentReplicas:  5,
		expectedReplicas: 2,
		podStartTime:     []metav1.Time{coolCPUCreationTime(), coolCPUCreationTime(), coolCPUCreationTime(), hotCPUCreationTime(), hotCPUCreationTime()},
		resource: &resourceInfo{
			name:     v1.ResourceCPU,
			requests: []resource.Quantity{resource.MustParse("1.0"), resource.MustParse("1.0"), resource.MustParse("1.0"), resource.MustParse("1.0"), resource.MustParse("1.0")},
			levels:   makePodMetricLevels(100, 300, 500, 250, 250),

			targetUtilization:   50,
			expectedUtilization: 30,
			expectedValue:       numContainersPerPod * 300,
		},
	}
	tc.runTest(t)
}

func TestReplicaCalcScaleDownContainerIgnoreHotCpuPods(t *testing.T) {
	tc := replicaCalcTestCase{
		currentReplicas:  5,
		expectedReplicas: 2,
		podStartTime:     []metav1.Time{coolCPUCreationTime(), coolCPUCreationTime(), coolCPUCreationTime(), hotCPUCreationTime(), hotCPUCreationTime()},
		resource: &resourceInfo{
			name:     v1.ResourceCPU,
			requests: []resource.Quantity{resource.MustParse("1.0"), resource.MustParse("1.0"), resource.MustParse("1.0"), resource.MustParse("1.0"), resource.MustParse("1.0")},
			levels:   [][]int64{{1000, 100}, {1000, 300}, {1000, 500}, {1000, 1000}, {1000, 1000}},

			targetUtilization:   50,
			expectedUtilization: 30,
			expectedValue:       300,
		},
		container: "container2",
	}
	tc.runTest(t)
}

func TestReplicaCalcScaleDownIgnoresFailedPods(t *testing.T) {
	tc := replicaCalcTestCase{
		currentReplicas:  5,
		expectedReplicas: 3,
		podReadiness:     []v1.ConditionStatus{v1.ConditionTrue, v1.ConditionTrue, v1.ConditionTrue, v1.ConditionTrue, v1.ConditionTrue, v1.ConditionFalse, v1.ConditionFalse},
		podPhase:         []v1.PodPhase{v1.PodRunning, v1.PodRunning, v1.PodRunning, v1.PodRunning, v1.PodRunning, v1.PodFailed, v1.PodFailed},
		resource: &resourceInfo{
			name:     v1.ResourceCPU,
			requests: []resource.Quantity{resource.MustParse("1.0"), resource.MustParse("1.0"), resource.MustParse("1.0"), resource.MustParse("1.0"), resource.MustParse("1.0"), resource.MustParse("1.0"), resource.MustParse("1.0")},
			levels:   makePodMetricLevels(100, 300, 500, 250, 250),

			targetUtilization:   50,
			expectedUtilization: 28,
			expectedValue:       numContainersPerPod * 280,
		},
	}
	tc.runTest(t)
}

func TestReplicaCalcScaleDownContainerIgnoresFailedPods(t *testing.T) {
	tc := replicaCalcTestCase{
		currentReplicas:  5,
		expectedReplicas: 3,
		podReadiness:     []v1.ConditionStatus{v1.ConditionTrue, v1.ConditionTrue, v1.ConditionTrue, v1.ConditionTrue, v1.ConditionTrue, v1.ConditionFalse, v1.ConditionFalse},
		podPhase:         []v1.PodPhase{v1.PodRunning, v1.PodRunning, v1.PodRunning, v1.PodRunning, v1.PodRunning, v1.PodFailed, v1.PodFailed},
		resource: &resourceInfo{
			name:     v1.ResourceCPU,
			requests: []resource.Quantity{resource.MustParse("1.0"), resource.MustParse("1.0"), resource.MustParse("1.0"), resource.MustParse("1.0"), resource.MustParse("1.0"), resource.MustParse("1.0"), resource.MustParse("1.0")},
			levels:   [][]int64{{1000, 100}, {1000, 300}, {1000, 500}, {1000, 250}, {1000, 250}}, //TODO: Test is broken

			targetUtilization:   50,
			expectedUtilization: 28,
			expectedValue:       280,
		},
		container: "container2",
	}
	tc.runTest(t)
}

func TestReplicaCalcScaleDownIgnoresDeletionPods(t *testing.T) {
	tc := replicaCalcTestCase{
		currentReplicas:      5,
		expectedReplicas:     3,
		podReadiness:         []v1.ConditionStatus{v1.ConditionTrue, v1.ConditionTrue, v1.ConditionTrue, v1.ConditionTrue, v1.ConditionTrue, v1.ConditionFalse, v1.ConditionFalse},
		podPhase:             []v1.PodPhase{v1.PodRunning, v1.PodRunning, v1.PodRunning, v1.PodRunning, v1.PodRunning, v1.PodRunning, v1.PodRunning},
		podDeletionTimestamp: []bool{false, false, false, false, false, true, true},
		resource: &resourceInfo{
			name:     v1.ResourceCPU,
			requests: []resource.Quantity{resource.MustParse("1.0"), resource.MustParse("1.0"), resource.MustParse("1.0"), resource.MustParse("1.0"), resource.MustParse("1.0"), resource.MustParse("1.0"), resource.MustParse("1.0")},
			levels:   makePodMetricLevels(100, 300, 500, 250, 250),

			targetUtilization:   50,
			expectedUtilization: 28,
			expectedValue:       numContainersPerPod * 280,
		},
	}
	tc.runTest(t)
}

// Regression test for https://github.com/kubernetes/kubernetes/issues/83561
func TestReplicaCalcScaleDownIgnoresDeletionPods_StillRunning(t *testing.T) {
	tc := replicaCalcTestCase{
		currentReplicas:      5,
		expectedReplicas:     3,
		podReadiness:         []v1.ConditionStatus{v1.ConditionTrue, v1.ConditionTrue, v1.ConditionTrue, v1.ConditionTrue, v1.ConditionTrue, v1.ConditionFalse, v1.ConditionFalse},
		podPhase:             []v1.PodPhase{v1.PodRunning, v1.PodRunning, v1.PodRunning, v1.PodRunning, v1.PodRunning, v1.PodRunning, v1.PodRunning},
		podDeletionTimestamp: []bool{false, false, false, false, false, true, true},
		resource: &resourceInfo{
			name:     v1.ResourceCPU,
			requests: []resource.Quantity{resource.MustParse("1.0"), resource.MustParse("1.0"), resource.MustParse("1.0"), resource.MustParse("1.0"), resource.MustParse("1.0"), resource.MustParse("1.0"), resource.MustParse("1.0")},
			levels:   [][]int64{{1000, 100}, {1000, 300}, {1000, 500}, {1000, 250}, {1000, 250}},

			targetUtilization:   50,
			expectedUtilization: 28,
			expectedValue:       280,
		},
		container: "container2",
	}
	tc.runTest(t)
}

func TestReplicaCalcTolerance(t *testing.T) {
	tc := replicaCalcTestCase{
		currentReplicas:  3,
		expectedReplicas: 3,
		resource: &resourceInfo{
			name:     v1.ResourceCPU,
			requests: []resource.Quantity{resource.MustParse("0.9"), resource.MustParse("1.0"), resource.MustParse("1.1")},
			levels:   makePodMetricLevels(1010, 1030, 1020),

			targetUtilization:   100,
			expectedUtilization: 102,
			expectedValue:       numContainersPerPod * 1020,
		},
	}
	tc.runTest(t)
}

func TestReplicaCalcToleranceCM(t *testing.T) {
	tc := replicaCalcTestCase{
		currentReplicas:  3,
		expectedReplicas: 3,
		metric: &metricInfo{
			name:                "qps",
			levels:              []int64{20000, 21000, 21000},
			targetUtilization:   20000,
			expectedUtilization: 20666,
			metricType:          podMetric,
		},
	}
	tc.runTest(t)
}

func TestReplicaCalcToleranceCMObject(t *testing.T) {
	tc := replicaCalcTestCase{
		currentReplicas:  3,
		expectedReplicas: 3,
		metric: &metricInfo{
			name:                "qps",
			levels:              []int64{20666},
			targetUtilization:   20000,
			expectedUtilization: 20666,
			singleObject: &autoscalingv2.CrossVersionObjectReference{
				Kind:       "Deployment",
				APIVersion: "apps/v1",
				Name:       "some-deployment",
			},
		},
	}
	tc.runTest(t)
}

func TestReplicaCalcTolerancePerPodCMObject(t *testing.T) {
	tc := replicaCalcTestCase{
		currentReplicas:  4,
		expectedReplicas: 4,
		metric: &metricInfo{
			metricType:              objectPerPodMetric,
			name:                    "qps",
			levels:                  []int64{20166},
			perPodTargetUtilization: 5000,
			expectedUtilization:     5042,
			singleObject: &autoscalingv2.CrossVersionObjectReference{
				Kind:       "Deployment",
				APIVersion: "apps/v1",
				Name:       "some-deployment",
			},
		},
	}
	tc.runTest(t)
}

func TestReplicaCalcToleranceCMExternal(t *testing.T) {
	tc := replicaCalcTestCase{
		currentReplicas:  3,
		expectedReplicas: 3,
		metric: &metricInfo{
			name:                "qps",
			levels:              []int64{8600},
			targetUtilization:   8888,
			expectedUtilization: 8600,
			selector:            &metav1.LabelSelector{MatchLabels: map[string]string{"label": "value"}},
			metricType:          externalMetric,
		},
	}
	tc.runTest(t)
}

func TestReplicaCalcTolerancePerPodCMExternal(t *testing.T) {
	tc := replicaCalcTestCase{
		currentReplicas:  3,
		expectedReplicas: 3,
		metric: &metricInfo{
			name:                    "qps",
			levels:                  []int64{8600},
			perPodTargetUtilization: 2900,
			expectedUtilization:     2867,
			selector:                &metav1.LabelSelector{MatchLabels: map[string]string{"label": "value"}},
			metricType:              externalPerPodMetric,
		},
	}
	tc.runTest(t)
}

func TestReplicaCalcSuperfluousMetrics(t *testing.T) {
	tc := replicaCalcTestCase{
		currentReplicas:  4,
		expectedReplicas: 24,
		resource: &resourceInfo{
			name:                v1.ResourceCPU,
			requests:            []resource.Quantity{resource.MustParse("1.0"), resource.MustParse("1.0"), resource.MustParse("1.0"), resource.MustParse("1.0")},
			levels:              makePodMetricLevels(4000, 9500, 3000, 7000, 3200, 2000),
			targetUtilization:   100,
			expectedUtilization: 587,
			expectedValue:       numContainersPerPod * 5875,
		},
	}
	tc.runTest(t)
}

func TestReplicaCalcMissingMetrics(t *testing.T) {
	tc := replicaCalcTestCase{
		currentReplicas:  4,
		expectedReplicas: 3,
		resource: &resourceInfo{
			name:     v1.ResourceCPU,
			requests: []resource.Quantity{resource.MustParse("1.0"), resource.MustParse("1.0"), resource.MustParse("1.0"), resource.MustParse("1.0")},
			levels:   makePodMetricLevels(400, 95),

			targetUtilization:   100,
			expectedUtilization: 24,
			expectedValue:       495, // numContainersPerPod * 247, for sufficiently large values of 247
		},
	}
	tc.runTest(t)
}

func TestReplicaCalcEmptyMetrics(t *testing.T) {
	tc := replicaCalcTestCase{
		currentReplicas: 4,
		expectedError:   fmt.Errorf("unable to get metrics for resource cpu: no metrics returned from resource metrics API"),
		resource: &resourceInfo{
			name:     v1.ResourceCPU,
			requests: []resource.Quantity{resource.MustParse("1.0"), resource.MustParse("1.0"), resource.MustParse("1.0")},
			levels:   makePodMetricLevels(),

			targetUtilization: 100,
		},
	}
	tc.runTest(t)
}

func TestReplicaCalcEmptyCPURequest(t *testing.T) {
	tc := replicaCalcTestCase{
		currentReplicas: 1,
		expectedError:   fmt.Errorf("missing request for"),
		resource: &resourceInfo{
			name:     v1.ResourceCPU,
			requests: []resource.Quantity{},
			levels:   makePodMetricLevels(200),

			targetUtilization: 100,
		},
	}
	tc.runTest(t)
}

func TestReplicaCalcMissingMetricsNoChangeEq(t *testing.T) {
	tc := replicaCalcTestCase{
		currentReplicas:  2,
		expectedReplicas: 2,
		resource: &resourceInfo{
			name:     v1.ResourceCPU,
			requests: []resource.Quantity{resource.MustParse("1.0"), resource.MustParse("1.0")},
			levels:   makePodMetricLevels(1000),

			targetUtilization:   100,
			expectedUtilization: 100,
			expectedValue:       numContainersPerPod * 1000,
		},
	}
	tc.runTest(t)
}

func TestReplicaCalcMissingMetricsNoChangeGt(t *testing.T) {
	tc := replicaCalcTestCase{
		currentReplicas:  2,
		expectedReplicas: 2,
		resource: &resourceInfo{
			name:     v1.ResourceCPU,
			requests: []resource.Quantity{resource.MustParse("1.0"), resource.MustParse("1.0")},
			levels:   makePodMetricLevels(1900),

			targetUtilization:   100,
			expectedUtilization: 190,
			expectedValue:       numContainersPerPod * 1900,
		},
	}
	tc.runTest(t)
}

func TestReplicaCalcMissingMetricsNoChangeLt(t *testing.T) {
	tc := replicaCalcTestCase{
		currentReplicas:  2,
		expectedReplicas: 2,
		resource: &resourceInfo{
			name:     v1.ResourceCPU,
			requests: []resource.Quantity{resource.MustParse("1.0"), resource.MustParse("1.0")},
			levels:   makePodMetricLevels(600),

			targetUtilization:   100,
			expectedUtilization: 60,
			expectedValue:       numContainersPerPod * 600,
		},
	}
	tc.runTest(t)
}

func TestReplicaCalcMissingMetricsUnreadyChange(t *testing.T) {
	tc := replicaCalcTestCase{
		currentReplicas:  3,
		expectedReplicas: 3,
		podReadiness:     []v1.ConditionStatus{v1.ConditionFalse, v1.ConditionTrue, v1.ConditionTrue},
		resource: &resourceInfo{
			name:     v1.ResourceCPU,
			requests: []resource.Quantity{resource.MustParse("1.0"), resource.MustParse("1.0"), resource.MustParse("1.0")},
			levels:   makePodMetricLevels(100, 450),

			targetUtilization:   50,
			expectedUtilization: 45,
			expectedValue:       numContainersPerPod * 450,
		},
	}
	tc.runTest(t)
}

func TestReplicaCalcMissingMetricsHotCpuNoChange(t *testing.T) {
	tc := replicaCalcTestCase{
		currentReplicas:  3,
		expectedReplicas: 3,
		podStartTime:     []metav1.Time{hotCPUCreationTime(), coolCPUCreationTime(), coolCPUCreationTime()},
		resource: &resourceInfo{
			name:     v1.ResourceCPU,
			requests: []resource.Quantity{resource.MustParse("1.0"), resource.MustParse("1.0"), resource.MustParse("1.0")},
			levels:   makePodMetricLevels(100, 450),

			targetUtilization:   50,
			expectedUtilization: 45,
			expectedValue:       numContainersPerPod * 450,
		},
	}
	tc.runTest(t)
}

func TestReplicaCalcMissingMetricsUnreadyScaleUp(t *testing.T) {
	tc := replicaCalcTestCase{
		currentReplicas:  3,
		expectedReplicas: 4,
		podReadiness:     []v1.ConditionStatus{v1.ConditionFalse, v1.ConditionTrue, v1.ConditionTrue},
		resource: &resourceInfo{
			name:     v1.ResourceCPU,
			requests: []resource.Quantity{resource.MustParse("1.0"), resource.MustParse("1.0"), resource.MustParse("1.0")},
			levels:   makePodMetricLevels(100, 2000),

			targetUtilization:   50,
			expectedUtilization: 200,
			expectedValue:       numContainersPerPod * 2000,
		},
	}
	tc.runTest(t)
}

func TestReplicaCalcMissingMetricsHotCpuScaleUp(t *testing.T) {
	tc := replicaCalcTestCase{
		currentReplicas:  3,
		expectedReplicas: 4,
		podReadiness:     []v1.ConditionStatus{v1.ConditionFalse, v1.ConditionTrue, v1.ConditionTrue},
		podStartTime:     []metav1.Time{hotCPUCreationTime(), coolCPUCreationTime(), coolCPUCreationTime()},
		resource: &resourceInfo{
			name:     v1.ResourceCPU,
			requests: []resource.Quantity{resource.MustParse("1.0"), resource.MustParse("1.0"), resource.MustParse("1.0")},
			levels:   makePodMetricLevels(100, 2000),

			targetUtilization:   50,
			expectedUtilization: 200,
			expectedValue:       numContainersPerPod * 2000,
		},
	}
	tc.runTest(t)
}

func TestReplicaCalcMissingMetricsUnreadyScaleDown(t *testing.T) {
	tc := replicaCalcTestCase{
		currentReplicas:  4,
		expectedReplicas: 3,
		podReadiness:     []v1.ConditionStatus{v1.ConditionFalse, v1.ConditionTrue, v1.ConditionTrue, v1.ConditionTrue},
		resource: &resourceInfo{
			name:     v1.ResourceCPU,
			requests: []resource.Quantity{resource.MustParse("1.0"), resource.MustParse("1.0"), resource.MustParse("1.0"), resource.MustParse("1.0")},
			levels:   makePodMetricLevels(100, 100, 100),

			targetUtilization:   50,
			expectedUtilization: 10,
			expectedValue:       numContainersPerPod * 100,
		},
	}
	tc.runTest(t)
}

func TestReplicaCalcDuringRollingUpdateWithMaxSurge(t *testing.T) {
	tc := replicaCalcTestCase{
		currentReplicas:  2,
		expectedReplicas: 2,
		podPhase:         []v1.PodPhase{v1.PodRunning, v1.PodRunning, v1.PodRunning},
		resource: &resourceInfo{
			name:     v1.ResourceCPU,
			requests: []resource.Quantity{resource.MustParse("1.0"), resource.MustParse("1.0"), resource.MustParse("1.0")},
			levels:   makePodMetricLevels(100, 100),

			targetUtilization:   50,
			expectedUtilization: 10,
			expectedValue:       numContainersPerPod * 100,
		},
	}
	tc.runTest(t)
}

func TestReplicaCalcDuringRollingUpdateWithMaxSurgeCM(t *testing.T) {
	tc := replicaCalcTestCase{
		currentReplicas:  2,
		expectedReplicas: 2,
		podPhase:         []v1.PodPhase{v1.PodRunning, v1.PodRunning, v1.PodRunning},
		metric: &metricInfo{
			name:                "qps",
			levels:              []int64{10000, 10000},
			targetUtilization:   17000,
			expectedUtilization: 10000,
			metricType:          podMetric,
		},
	}
	tc.runTest(t)
}

// TestComputedToleranceAlgImplementation is a regression test which
// back-calculates a minimal percentage for downscaling based on a small percentage
// increase in pod utilization which is calibrated against the tolerance value.
func TestReplicaCalcComputedToleranceAlgImplementation(t *testing.T) {

	startPods := int32(10)
	// 150 mCPU per pod.
	totalUsedCPUOfAllPods := int64(startPods * 150)
	// Each pod starts out asking for 2X what is really needed.
	// This means we will have a 50% ratio of used/requested
	totalRequestedCPUOfAllPods := int32(2 * totalUsedCPUOfAllPods)
	requestedToUsed := float64(totalRequestedCPUOfAllPods / int32(totalUsedCPUOfAllPods))
	// Spread the amount we ask over 10 pods.  We can add some jitter later in reportedLevels.
	perPodRequested := totalRequestedCPUOfAllPods / startPods

	// Force a minimal scaling event by satisfying  (tolerance < 1 - resourcesUsedRatio).
	target := math.Abs(1/(requestedToUsed*(1-defaultTestingTolerance))) + .01
	finalCPUPercentTarget := int32(target * 100)
	resourcesUsedRatio := float64(totalUsedCPUOfAllPods) / float64(float64(totalRequestedCPUOfAllPods)*target)

	// i.e. .60 * 20 -> scaled down expectation.
	finalPods := int32(math.Ceil(resourcesUsedRatio * float64(startPods)))

	// To breach tolerance we will create a utilization ratio difference of tolerance to usageRatioToleranceValue)
	tc := replicaCalcTestCase{
		currentReplicas:  startPods,
		expectedReplicas: finalPods,
		resource: &resourceInfo{
			name: v1.ResourceCPU,
			levels: makePodMetricLevels(
				totalUsedCPUOfAllPods/10,
				totalUsedCPUOfAllPods/10,
				totalUsedCPUOfAllPods/10,
				totalUsedCPUOfAllPods/10,
				totalUsedCPUOfAllPods/10,
				totalUsedCPUOfAllPods/10,
				totalUsedCPUOfAllPods/10,
				totalUsedCPUOfAllPods/10,
				totalUsedCPUOfAllPods/10,
				totalUsedCPUOfAllPods/10,
			),
			requests: []resource.Quantity{
				resource.MustParse(fmt.Sprint(perPodRequested+100) + "m"),
				resource.MustParse(fmt.Sprint(perPodRequested-100) + "m"),
				resource.MustParse(fmt.Sprint(perPodRequested+10) + "m"),
				resource.MustParse(fmt.Sprint(perPodRequested-10) + "m"),
				resource.MustParse(fmt.Sprint(perPodRequested+2) + "m"),
				resource.MustParse(fmt.Sprint(perPodRequested-2) + "m"),
				resource.MustParse(fmt.Sprint(perPodRequested+1) + "m"),
				resource.MustParse(fmt.Sprint(perPodRequested-1) + "m"),
				resource.MustParse(fmt.Sprint(perPodRequested) + "m"),
				resource.MustParse(fmt.Sprint(perPodRequested) + "m"),
			},

			targetUtilization:   finalCPUPercentTarget,
			expectedUtilization: int32(totalUsedCPUOfAllPods*100) / totalRequestedCPUOfAllPods,
			expectedValue:       numContainersPerPod * totalUsedCPUOfAllPods / 10,
		},
	}

	tc.runTest(t)

	// Reuse the data structure above, now testing "unscaling".
	// Now, we test that no scaling happens if we are in a very close margin to the tolerance
	target = math.Abs(1/(requestedToUsed*(1-defaultTestingTolerance))) + .004
	finalCPUPercentTarget = int32(target * 100)
	tc.resource.targetUtilization = finalCPUPercentTarget
	tc.currentReplicas = startPods
	tc.expectedReplicas = startPods
	tc.runTest(t)
}

func TestGroupPods(t *testing.T) {
	tests := []struct {
		name                string
		pods                []*v1.Pod
		metrics             metricsclient.PodMetricsInfo
		resource            v1.ResourceName
		expectReadyPodCount int
		expectUnreadyPods   sets.String
		expectMissingPods   sets.String
		expectIgnoredPods   sets.String
	}{
		{
			name:                "void",
			pods:                []*v1.Pod{},
			metrics:             metricsclient.PodMetricsInfo{},
			resource:            v1.ResourceCPU,
			expectReadyPodCount: 0,
			expectUnreadyPods:   sets.NewString(),
			expectMissingPods:   sets.NewString(),
			expectIgnoredPods:   sets.NewString(),
		}, {
			name: "count in a ready pod - memory",
			pods: []*v1.Pod{
				{
					ObjectMeta: metav1.ObjectMeta{
						Name: "bentham",
					},
					Status: v1.PodStatus{
						Phase: v1.PodSucceeded,
					},
				},
			},
			metrics: metricsclient.PodMetricsInfo{
				"bentham": metricsclient.PodMetric{Value: 1, Timestamp: time.Now(), Window: time.Minute},
			},
			resource:            v1.ResourceMemory,
			expectReadyPodCount: 1,
			expectUnreadyPods:   sets.NewString(),
			expectMissingPods:   sets.NewString(),
			expectIgnoredPods:   sets.NewString(),
		}, {
			name: "unready a pod without ready condition - CPU",
			pods: []*v1.Pod{
				{
					ObjectMeta: metav1.ObjectMeta{
						Name: "lucretius",
					},
					Status: v1.PodStatus{
						Phase: v1.PodSucceeded,
						StartTime: &metav1.Time{
							Time: time.Now(),
						},
					},
				},
			},
			metrics: metricsclient.PodMetricsInfo{
				"lucretius": metricsclient.PodMetric{Value: 1},
			},
			resource:            v1.ResourceCPU,
			expectReadyPodCount: 0,
			expectUnreadyPods:   sets.NewString("lucretius"),
			expectMissingPods:   sets.NewString(),
			expectIgnoredPods:   sets.NewString(),
		}, {
			name: "count in a ready pod with fresh metrics during initialization period - CPU",
			pods: []*v1.Pod{
				{
					ObjectMeta: metav1.ObjectMeta{
						Name: "bentham",
					},
					Status: v1.PodStatus{
						Phase: v1.PodSucceeded,
						StartTime: &metav1.Time{
							Time: time.Now().Add(-1 * time.Minute),
						},
						Conditions: []v1.PodCondition{
							{
								Type:               v1.PodReady,
								LastTransitionTime: metav1.Time{Time: time.Now().Add(-30 * time.Second)},
								Status:             v1.ConditionTrue,
							},
						},
					},
				},
			},
			metrics: metricsclient.PodMetricsInfo{
				"bentham": metricsclient.PodMetric{Value: 1, Timestamp: time.Now(), Window: 30 * time.Second},
			},
			resource:            v1.ResourceCPU,
			expectReadyPodCount: 1,
			expectUnreadyPods:   sets.NewString(),
			expectMissingPods:   sets.NewString(),
			expectIgnoredPods:   sets.NewString(),
		}, {
			name: "unready a ready pod without fresh metrics during initialization period - CPU",
			pods: []*v1.Pod{
				{
					ObjectMeta: metav1.ObjectMeta{
						Name: "bentham",
					},
					Status: v1.PodStatus{
						Phase: v1.PodSucceeded,
						StartTime: &metav1.Time{
							Time: time.Now().Add(-1 * time.Minute),
						},
						Conditions: []v1.PodCondition{
							{
								Type:               v1.PodReady,
								LastTransitionTime: metav1.Time{Time: time.Now().Add(-30 * time.Second)},
								Status:             v1.ConditionTrue,
							},
						},
					},
				},
			},
			metrics: metricsclient.PodMetricsInfo{
				"bentham": metricsclient.PodMetric{Value: 1, Timestamp: time.Now(), Window: 60 * time.Second},
			},
			resource:            v1.ResourceCPU,
			expectReadyPodCount: 0,
			expectUnreadyPods:   sets.NewString("bentham"),
			expectMissingPods:   sets.NewString(),
			expectIgnoredPods:   sets.NewString(),
		}, {
			name: "unready an unready pod during initialization period - CPU",
			pods: []*v1.Pod{
				{
					ObjectMeta: metav1.ObjectMeta{
						Name: "lucretius",
					},
					Status: v1.PodStatus{
						Phase: v1.PodSucceeded,
						StartTime: &metav1.Time{
							Time: time.Now().Add(-10 * time.Minute),
						},
						Conditions: []v1.PodCondition{
							{
								Type:               v1.PodReady,
								LastTransitionTime: metav1.Time{Time: time.Now().Add(-9*time.Minute - 54*time.Second)},
								Status:             v1.ConditionFalse,
							},
						},
					},
				},
			},
			metrics: metricsclient.PodMetricsInfo{
				"lucretius": metricsclient.PodMetric{Value: 1},
			},
			resource:            v1.ResourceCPU,
			expectReadyPodCount: 0,
			expectUnreadyPods:   sets.NewString("lucretius"),
			expectMissingPods:   sets.NewString(),
			expectIgnoredPods:   sets.NewString(),
		}, {
			name: "count in a ready pod without fresh metrics after initialization period - CPU",
			pods: []*v1.Pod{
				{
					ObjectMeta: metav1.ObjectMeta{
						Name: "bentham",
					},
					Status: v1.PodStatus{
						Phase: v1.PodSucceeded,
						StartTime: &metav1.Time{
							Time: time.Now().Add(-3 * time.Minute),
						},
						Conditions: []v1.PodCondition{
							{
								Type:               v1.PodReady,
								LastTransitionTime: metav1.Time{Time: time.Now().Add(-3 * time.Minute)},
								Status:             v1.ConditionTrue,
							},
						},
					},
				},
			},
			metrics: metricsclient.PodMetricsInfo{
				"bentham": metricsclient.PodMetric{Value: 1, Timestamp: time.Now().Add(-2 * time.Minute), Window: time.Minute},
			},
			resource:            v1.ResourceCPU,
			expectReadyPodCount: 1,
			expectUnreadyPods:   sets.NewString(),
			expectMissingPods:   sets.NewString(),
			expectIgnoredPods:   sets.NewString(),
		}, {
			name: "count in an unready pod that was ready after initialization period - CPU",
			pods: []*v1.Pod{
				{
					ObjectMeta: metav1.ObjectMeta{
						Name: "lucretius",
					},
					Status: v1.PodStatus{
						Phase: v1.PodSucceeded,
						StartTime: &metav1.Time{
							Time: time.Now().Add(-10 * time.Minute),
						},
						Conditions: []v1.PodCondition{
							{
								Type:               v1.PodReady,
								LastTransitionTime: metav1.Time{Time: time.Now().Add(-9 * time.Minute)},
								Status:             v1.ConditionFalse,
							},
						},
					},
				},
			},
			metrics: metricsclient.PodMetricsInfo{
				"lucretius": metricsclient.PodMetric{Value: 1},
			},
			resource:            v1.ResourceCPU,
			expectReadyPodCount: 1,
			expectUnreadyPods:   sets.NewString(),
			expectMissingPods:   sets.NewString(),
			expectIgnoredPods:   sets.NewString(),
		}, {
			name: "unready pod that has never been ready after initialization period - CPU",
			pods: []*v1.Pod{
				{
					ObjectMeta: metav1.ObjectMeta{
						Name: "lucretius",
					},
					Status: v1.PodStatus{
						Phase: v1.PodSucceeded,
						StartTime: &metav1.Time{
							Time: time.Now().Add(-10 * time.Minute),
						},
						Conditions: []v1.PodCondition{
							{
								Type:               v1.PodReady,
								LastTransitionTime: metav1.Time{Time: time.Now().Add(-9*time.Minute - 50*time.Second)},
								Status:             v1.ConditionFalse,
							},
						},
					},
				},
			},
			metrics: metricsclient.PodMetricsInfo{
				"lucretius": metricsclient.PodMetric{Value: 1},
			},
			resource:            v1.ResourceCPU,
			expectReadyPodCount: 1,
			expectUnreadyPods:   sets.NewString(),
			expectMissingPods:   sets.NewString(),
			expectIgnoredPods:   sets.NewString(),
		}, {
			name: "a missing pod",
			pods: []*v1.Pod{
				{
					ObjectMeta: metav1.ObjectMeta{
						Name: "epicurus",
					},
					Status: v1.PodStatus{
						Phase: v1.PodSucceeded,
						StartTime: &metav1.Time{
							Time: time.Now().Add(-3 * time.Minute),
						},
					},
				},
			},
			metrics:             metricsclient.PodMetricsInfo{},
			resource:            v1.ResourceCPU,
			expectReadyPodCount: 0,
			expectUnreadyPods:   sets.NewString(),
			expectMissingPods:   sets.NewString("epicurus"),
			expectIgnoredPods:   sets.NewString(),
		}, {
			name: "several pods",
			pods: []*v1.Pod{
				{
					ObjectMeta: metav1.ObjectMeta{
						Name: "lucretius",
					},
					Status: v1.PodStatus{
						Phase: v1.PodSucceeded,
						StartTime: &metav1.Time{
							Time: time.Now(),
						},
					},
				},
				{
					ObjectMeta: metav1.ObjectMeta{
						Name: "niccolo",
					},
					Status: v1.PodStatus{
						Phase: v1.PodSucceeded,
						StartTime: &metav1.Time{
							Time: time.Now().Add(-3 * time.Minute),
						},
						Conditions: []v1.PodCondition{
							{
								Type:               v1.PodReady,
								LastTransitionTime: metav1.Time{Time: time.Now().Add(-3 * time.Minute)},
								Status:             v1.ConditionTrue,
							},
						},
					},
				},
				{
					ObjectMeta: metav1.ObjectMeta{
						Name: "epicurus",
					},
					Status: v1.PodStatus{
						Phase: v1.PodSucceeded,
						StartTime: &metav1.Time{
							Time: time.Now().Add(-3 * time.Minute),
						},
					},
				},
			},
			metrics: metricsclient.PodMetricsInfo{
				"lucretius": metricsclient.PodMetric{Value: 1},
				"niccolo":   metricsclient.PodMetric{Value: 1},
			},
			resource:            v1.ResourceCPU,
			expectReadyPodCount: 1,
			expectUnreadyPods:   sets.NewString("lucretius"),
			expectMissingPods:   sets.NewString("epicurus"),
			expectIgnoredPods:   sets.NewString(),
		}, {
			name: "pending pods are unreadied",
			pods: []*v1.Pod{
				{
					ObjectMeta: metav1.ObjectMeta{
						Name: "unscheduled",
					},
					Status: v1.PodStatus{
						Phase: v1.PodPending,
					},
				},
			},
			metrics:             metricsclient.PodMetricsInfo{},
			resource:            v1.ResourceCPU,
			expectReadyPodCount: 0,
			expectUnreadyPods:   sets.NewString("unscheduled"),
			expectMissingPods:   sets.NewString(),
			expectIgnoredPods:   sets.NewString(),
		}, {
			name: "ignore pods with deletion timestamps",
			pods: []*v1.Pod{
				{
					ObjectMeta: metav1.ObjectMeta{
						Name:              "deleted",
						DeletionTimestamp: &metav1.Time{Time: time.Unix(1, 0)},
					},
					Status: v1.PodStatus{
						Phase: v1.PodPending,
					},
				},
			},
			metrics: metricsclient.PodMetricsInfo{
				"deleted": metricsclient.PodMetric{Value: 1},
			},
			resource:            v1.ResourceCPU,
			expectReadyPodCount: 0,
			expectUnreadyPods:   sets.NewString(),
			expectMissingPods:   sets.NewString(),
			expectIgnoredPods:   sets.NewString("deleted"),
		}, {
			name: "ignore pods in a failed state",
			pods: []*v1.Pod{
				{
					ObjectMeta: metav1.ObjectMeta{
						Name: "failed",
					},
					Status: v1.PodStatus{
						Phase: v1.PodFailed,
					},
				},
			},
			metrics: metricsclient.PodMetricsInfo{
				"failed": metricsclient.PodMetric{Value: 1},
			},
			resource:            v1.ResourceCPU,
			expectReadyPodCount: 0,
			expectUnreadyPods:   sets.NewString(),
			expectMissingPods:   sets.NewString(),
			expectIgnoredPods:   sets.NewString("failed"),
		},
	}
	for _, tc := range tests {
		t.Run(tc.name, func(t *testing.T) {
			readyPodCount, unreadyPods, missingPods, ignoredPods := groupPods(tc.pods, tc.metrics, tc.resource, defaultTestingCPUInitializationPeriod, defaultTestingDelayOfInitialReadinessStatus)
			if readyPodCount != tc.expectReadyPodCount {
				t.Errorf("%s got readyPodCount %d, expected %d", tc.name, readyPodCount, tc.expectReadyPodCount)
			}
			if !unreadyPods.Equal(tc.expectUnreadyPods) {
				t.Errorf("%s got unreadyPods %v, expected %v", tc.name, unreadyPods, tc.expectUnreadyPods)
			}
			if !missingPods.Equal(tc.expectMissingPods) {
				t.Errorf("%s got missingPods %v, expected %v", tc.name, missingPods, tc.expectMissingPods)
			}
			if !ignoredPods.Equal(tc.expectIgnoredPods) {
				t.Errorf("%s got ignoredPods %v, expected %v", tc.name, ignoredPods, tc.expectIgnoredPods)
			}
		})
	}
}<|MERGE_RESOLUTION|>--- conflicted
+++ resolved
@@ -89,14 +89,9 @@
 
 	timestamp time.Time
 
-<<<<<<< HEAD
-	resource *resourceInfo
-	metric   *metricInfo
-=======
 	resource  *resourceInfo
 	metric    *metricInfo
 	container string
->>>>>>> 251177e5
 
 	podReadiness         []v1.ConditionStatus
 	podStartTime         []metav1.Time
